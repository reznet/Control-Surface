[![Build Status](https://github.com/tttapa/Control-Surface/workflows/CI%20Tests/badge.svg#)](https://github.com/tttapa/Control-Surface/actions)
[![Test Coverage](https://img.shields.io/endpoint?url=https://raw.githubusercontent.com/tttapa/Control-Surface-doc/master/docs/Coverage/shield.io.coverage.json)](https://tttapa.github.io/Control-Surface-doc/Coverage/index.html)
[![Build Status](https://travis-ci.org/tttapa/Control-Surface.svg#?branch=master)](https://travis-ci.org/tttapa/Control-Surface)
[![GitHub](https://img.shields.io/github/stars/tttapa/Control-Surface?label=GitHub&logo=github)](https://github.com/tttapa/Control-Surface)

# Control Surface

An Arduino library for MIDI control surfaces (input and output).  
It includes a general-purpose MIDI abstraction layer as well, which can be useful
for any MIDI-related project.

## Overview

This library turns your Arduino-compatible board into a MIDI control surface.  

Just connect up some push buttons, potentiometers, LEDs ... and declare them in
your code.

Multiple different MIDI interfaces are supported: **MIDI over USB**, Serial MIDI 
(e.g. **5-pin DIN MIDI**), **Debug MIDI** (prints out the messages in a readable
<<<<<<< HEAD
format, and allows you to input text based messages), **MIDI over Bluetooth LE**
(experimental).
=======
format, and allows you to input text based messages), **AppleMIDI** over WiFi or
Ethernet, **MIDI over Bluetooth LE** (experimental).
>>>>>>> d2f600b6

For MIDI output, you can use **push buttons**, toggle switches, 
**potentiometers**, faders, **rotary encoders**, etc.

All digital inputs are **debounced**, and all analog inputs are filtered using 
**digital filters and hysteresis**. This results in high accuracy without noise,
without introducing latency.

These can be used to send MIDI notes, Control Changes, Pitch Bends, 
Program/Patch changes, etc.

For MIDI input, you can use **LEDs** to display the state of different settings, 
to display the audio level of each channel (**VU meters**), the positions of knobs 
(V-Pot **LED rings**), etc.  
You can also add an **OLED display** (e.g. SSD1306) to display a nice overview 
of which channels are set to mute or solo, display the time cursor, VU meters,
etc. Bitmaps with play, mute, solo, record buttons, and others are included.  

A large portion of the **Mackie Control Universal** protocol is implemented.

All controls can be arranged in **banks**: e.g. if you have only 4 physical 
volume faders, you can add them to a bank, and then you can control 8 channels 
(or more) by changing the bank setting.

Apart from banks and bank selectors, you can also add **transposers** to change 
the key of your notes, for example.

In order to save some IO pins, the library natively supports **Shift Registers** 
(e.g. 74HC595) and **multiplexers** (e.g. 74HC4051 or 74HC4067).

If you are using a Teensy 3.x, you can use it as a **USB audio interface**. Just
add an I²S DAC (e.g. PCM5102) and 5 lines of code, and you can start playing 
audio through your Teensy.  
You can also add volume controls and VU meters for these audio connections.

Thanks to the structure of the library, you can easily add your own MIDI or 
display elements, using some minimal, high level code. All low level stuff is
completely **reusable** (e.g. all MIDI operations, debouncing switches, 
filtering analog inputs, and so on).

## Example usage

A complete sketch for a MIDI controller with a potentiometer that sends out MIDI
Control Change message can be written in just five lines of code:

```cpp
#include <Control_Surface.h>

USBMIDI_Interface midi;
CCPotentiometer pot = { A0, MIDI_CC::General_Purpose_Controller_1 };

void setup() { Control_Surface.begin(); }
void loop() { Control_Surface.loop(); }
```

Larger MIDI controllers can implemented very easily as well, with clean and easy
to modify code.  
The following sketch is for 8 potentiometers (connected using an analog
multiplexer) that send out MIDI Control Change messages over USB.

```cpp
#include <Control_Surface.h>  // Include the library
 
USBMIDI_Interface midi;  // Instantiate a MIDI Interface to use
 
// Instantiate an analog multiplexer
CD74HC4051 mux = {
  A0,       // Analog input pin
  {3, 4, 5} // Address pins S0, S1, S2
};
 
// Create an array of potentiometers that send out MIDI Control Change messages 
// when you turn the potentiometers connected to the 8 input pins of the mux.
CCPotentiometer volumePotentiometers[] = {
  { mux.pin(0), { MIDI_CC::Channel_Volume, CHANNEL_1 } },
  { mux.pin(1), { MIDI_CC::Channel_Volume, CHANNEL_2 } },
  { mux.pin(2), { MIDI_CC::Channel_Volume, CHANNEL_3 } },
  { mux.pin(3), { MIDI_CC::Channel_Volume, CHANNEL_4 } },
  { mux.pin(4), { MIDI_CC::Channel_Volume, CHANNEL_5 } },
  { mux.pin(5), { MIDI_CC::Channel_Volume, CHANNEL_6 } },
  { mux.pin(6), { MIDI_CC::Channel_Volume, CHANNEL_7 } },
  { mux.pin(7), { MIDI_CC::Channel_Volume, CHANNEL_8 } },
};
 
void setup() {
  Control_Surface.begin();  // Initialize the Control Surface
}

void loop() {
  Control_Surface.loop();  // Update the Control Surface
}
```

Control Surface supports many types of MIDI inputs. 
For example, an LED that turns on when a MIDI Note On message for middle C is
received:
```cpp
#include <Control_Surface.h>

USBMIDI_Interface midi;
using namespace MIDI_Notes;
NoteValueLED led = { LED_BUILTIN, note(C, 4) };

void setup() { Control_Surface.begin(); }
void loop() { Control_Surface.loop(); }
```
## Getting Started

See the [**Getting Started**](https://tttapa.github.io/Control-Surface-doc/Doxygen/d5/d7d/md_pages_Getting-Started.html)
page to get started using the library.

## Documentation

The automatically generated Doxygen documentation for this library can be found 
here:  
[**Documentation**](https://tttapa.github.io/Control-Surface-doc/Doxygen/index.html)  
Test coverage information can be found here:  
[**Code Coverage**](https://tttapa.github.io/Control-Surface-doc/Coverage/index.html)  
Arduino examples can be found here:  
[**Examples**](https://tttapa.github.io/Control-Surface-doc/Doxygen/examples.html)

Have a look at the [**modules**](https://tttapa.github.io/Control-Surface-doc/Doxygen/modules.html)
for an overview of the features of the library, it's the best entry point for 
the documentation.

## The Control Surface library vs. The MIDI Controller library

You might already have found my other Arduino MIDI library, [MIDI Controller](https://github.com/tttapa/MIDI_Controller), 
and are wondering which one you should use for your project.

First, some background:  
I first started working on the MIDI Controller library way back in 2015, and it
evolved a lot early on. The library seemed to be pretty popular, and it worked
pretty well, so I couldn't just push breaking changes every couple of months.  
Many people requested support for MIDI input, and I liked experimenting with it
as well. The main problem was that the overall architecture of the library 
needed a complete overhaul in order to add MIDI input support. Since I didn't 
know if the MIDI input was going to work out, and I didn't want to break 
compatibility with older versions of the library, I decided to fork it: Control
Surface was born.  
At the moment, I consider the MIDI Controller library "complete". I won't be 
adding any groundbreaking new features, but I will still be fixing bugs and 
providing support.  
Control Surface, on the other hand, is where the active development takes place.

The main difference between the two libraries is that Control Surface has much
more features. MIDI Controller has everything you need for a working MIDI 
controller with potentiometers, push buttons, rotary encoders, etc., while 
Control Surface supports all of that, plus MIDI input, LEDs, VU meters, OLED 
displays, MIDI over Bluetooth, Audio over USB, etc.  
Another major difference is the documentation and tests. Control Surface tries
to provide better documentation using Doxygen, and it has many unit tests to 
make sure I don't introduce any bugs.

For a new project, I would recommend Control Surface, because I think it has 
some great features compared to MIDI Controller.  
The only caveat is that this library is still under development. Master should 
always be relatively stable, but I might change the API of some parts of the 
library for future releases if necessary.  
Another thing is that not everything is implemented yet, and many features are 
not yet fully documented. If you have a specific feature request that is not yet
fully implemented, feel free to open an issue, so I know where to focus on first.

## Work in progress

- Adding support for motorized faders
- Cleaning up the display code
- Cleaning up the MIDI over Bluetooth LE code
- Adding more tests (currently at over 440 unit tests)
- Adding more examples and adding comments to existing examples
- Finishing the documentation

## Supported boards

For each commit, the continuous integration tests compile the examples for the
following boards:

- Arduino UNO
- Arduino Leonardo
- Teensy 3.2
- Arduino Due
- Arduino Nano 33 IoT
- ESP8266
- ESP32

This covers a very large part of the Arduino platform, and similar boards will
also work (e.g. Arduino Nano, Arduino Mega, etc.).

If you have a board that's not supported, please 
[open an issue](https://github.com/tttapa/Control-Surface/issues/new)
and let me know!

Note that MIDI over USB and MIDI over Bluetooth are not supported on all boards.  
For MIDI over USB support, check out the [**MIDI over USB**](https://tttapa.github.io/Control-Surface-doc/Doxygen/d8/d4a/md_pages_MIDI-over-USB.html)
documentation page. As a general rule of thumb, if your board is supported by 
the [MIDIUSB library](https://github.com/arduino-libraries/MIDIUSB) or if it's
a Teensy, MIDI over USB should be supported.  
MIDI over BLE is currently only supported on ESP32.

## Information for developers

Information for people that would like to help improve the Control Surface 
library can be found here: 
<https://tttapa.github.io/Pages/Arduino/Control-Surface/Developers/index.html>  
It covers installation instructions for developers, instructions for running the
tests and generating documentation, a style guide, etc.

## Recent Breaking Changes

 - 8a3b1b314cf5b4aedf3ad60cbbc492fbcbb25c73  
   Before, `Control_Surface.MIDI()` was used to get the MIDI interface used by
   Control Surface. This method was removed, because you can now connect 
   multiple interfaces to Control Surface, using the 
   [MIDI Pipe routing system](https://tttapa.github.io/Control-Surface-doc/Doxygen/df/d72/classMIDI__Pipe.html#details).
   To send MIDI using Control Surface, you can now use 
   `Control_Surface.sendCC(...)` and the other similar methods directly.
 - 8a3b1b314cf5b4aedf3ad60cbbc492fbcbb25c73  
   For the same reason as the bullet above, the `MultiMIDI_Interface` was
   removed, and has been replaced by the
   [MIDI Pipe routing system](https://tttapa.github.io/Control-Surface-doc/Doxygen/df/d72/classMIDI__Pipe.html#details).
 - bca6e11b2b3e02df5f600f65c81676708a81155b  
   The color mapper for `NoteRangeFastLED` and the like now takes a second 
   parameter that represents the index of the LED within the LED strip.
 - 3c01c7d5eb60e59720540d5a77095468e6984a58  
   The **maximum supported ADC resolution is now used by default** (e.g. 13 bits
   on Teensy 3.x, 12 bits on ESP32).  
   This increases the accuracy of analog inputs and controls for the Control 
   Surface library, but could cause problems if your code uses other libraries
   that expect the resolution to be 10 bits.  
   You can change the default resolution to 10 bits in 
   [`src/AH/Settings/Settings.hpp`](https://tttapa.github.io/Control-Surface-doc/Doxygen/dc/d69/namespaceAH.html#a4f2ec536d7413c6969f44d63ba14ce55)
   if you have to.
 - 31edaa6b76477fdf152c19fd34f7e4e8506561e6  
   The **mapping function** is now applied before applying hysteresis.  
   This means that the input and output values of the function should be 
   16 - `ANALOG_FILTER_SHIFT_FACTOR` bits wide instead of 7. By default this is
   **14 bits**.  
   The signature of the mapping function is now `analog_t f(analog_t raw)`, 
   where the return value and raw are both numbers in [0, 16383].<|MERGE_RESOLUTION|>--- conflicted
+++ resolved
@@ -18,13 +18,8 @@
 
 Multiple different MIDI interfaces are supported: **MIDI over USB**, Serial MIDI 
 (e.g. **5-pin DIN MIDI**), **Debug MIDI** (prints out the messages in a readable
-<<<<<<< HEAD
-format, and allows you to input text based messages), **MIDI over Bluetooth LE**
-(experimental).
-=======
 format, and allows you to input text based messages), **AppleMIDI** over WiFi or
 Ethernet, **MIDI over Bluetooth LE** (experimental).
->>>>>>> d2f600b6
 
 For MIDI output, you can use **push buttons**, toggle switches, 
 **potentiometers**, faders, **rotary encoders**, etc.
