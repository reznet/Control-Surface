[![Build Status](https://github.com/tttapa/Arduino-Filters/workflows/CI%20Tests/badge.svg)](https://github.com/tttapa/Arduino-Filters/actions)
<<<<<<< HEAD
[![Build Status](https://travis-ci.org/tttapa/Control-Surface.svg?branch=master)](https://travis-ci.org/tttapa/Control-Surface)

# Control Surface

An Arduino library for MIDI control surfaces (input and output).

## Under Construction

The library is not yet finished, and some parts of the API could change in the future.  
However, I believe that this is a useful library, even if not everything is 
implemented yet.  
If you'd like to help me with the development, please open an issue if you have requests 
or if you encounter any problems.

## Overview

This library turns your Arduino-compatible board into a MIDI control surface.  

Just connect up some push buttons, potentiometers, LEDs ... and declare them in
your code.

Multiple different MIDI interfaces are supported: **MIDI over USB**, Serial MIDI 
(e.g. **5-pin DIN MIDI**), **Debug MIDI** (prints out the messages in a readable
format, and allows you to input text based messages), **MIDI over Bluetooth LE**
(experimental).

For MIDI output, you can use **push buttons**, toggle switches, 
**potentiometers**, faders, **rotary encoders**, etc.

All digital inputs are **debounced**, and all analog inputs are filtered using 
**digital filters and hysteresis**. This results in high accuracy without noise,
without introducing latency.

These can be used to send MIDI notes, Control Changes, Pitch Bends, 
Program/Patch changes, etc.

For MIDI input, you can use **LEDs** to display the state of different settings, 
to display the audio level of each channel (**VU meters**), the positions of knobs 
(V-Pot **LED rings**), etc.  
You can also add an **OLED display** (e.g. SSD1306) to display a nice overview 
of which channels are set to mute or solo, display the time cursor, VU meters,
etc. Bitmaps with play, mute, solo, record buttons, and others are included.  

A large portion of the **Mackie Control Universal** protocol is implemented.

All controls can be arranged in **banks**: e.g. if you have only 4 physical 
volume faders, you can add them to a bank, and then you can control 8 channels 
(or more) by changing the bank setting.

Apart from banks and bank selectors, you can also add **transposers** to change 
the key of your notes, for example.

In order to save some IO pins, the library natively supports **Shift Registers** 
(e.g. 74HC595) and **multiplexers** (e.g. 74HC4051 or 74HC4067).

If you are using a Teensy 3.x, you can use it as a **USB audio interface**. Just
add an I²S DAC (e.g. PCM5102), and 5 lines of code, and you can start playing 
audio through your Teensy.  
You can also add volume controls and VU meters for these audio connections.

Thanks to the structure of the library, you can easily add your own MIDI or 
display elements, using some minimal, high level code. All low level stuff is
completely **reusable** (e.g. all MIDI operations, debouncing switches, 
filtering analog inputs, and so on).

## The Control Surface library vs. The MIDI Controller library

You might already have found my other Arduino MIDI library, [MIDI Controller](https://github.com/tttapa/MIDI_Controller), 
and are wondering which one you should use for your project.

First, some background:  
I first started working on the MIDI Controller library way back in 2015, and it
evolved a lot early on. The library seemed to be pretty popular, and it worked
pretty well, so I couldn't just push breaking changes every couple of months.  
Many people requested support for MIDI input, and I liked experimenting with it
as well. The main problem was that the overall architecture of the library 
needed a complete overhaul in order to add MIDI input support. Since I didn't 
know if the MIDI input was going to work out, and I didn't want to break 
compatibility with older versions of the library, I decided to fork it: Control
Surface was born.  
At the moment, I consider the MIDI Controller library "complete". I won't be 
adding any groundbreaking new features, but I will still be fixing bugs and 
providing support.  
Control Surface, on the other hand, is where the active development takes place.

The main difference between the two libraries is that Control Surface has much
more features. MIDI Controller has everything you need for a working MIDI 
controller with potentiometers, push buttons, rotary encoders, etc., while 
Control Surface supports all of that, plus MIDI input, LEDs, VU meters, OLED 
displays, MIDI over Bluetooth, Audio over USB, etc.  
Another major difference is the documentation and tests. Control Surface tries
to provide better documentation using Doxygen, and it has many unit tests to 
make sure I don't introduce any bugs.

For a new project, I would recommend Control Surface, because I think it has 
some great features compared to MIDI Controller.  
The only caveat is that this library is still under development. Master should 
always be relatively stable, but I might change the API of some parts of the 
library for future releases if necessary.  
Another thing is that not everything is implemented yet, and many features are 
not yet fully documented. If you have a specific feature request that is not yet
fully implemented, feel free to open an issue, so I know where to focus on first.

## Recent Breaking Changes

 - bca6e11b2b3e02df5f600f65c81676708a81155b  
   The color mapper for `NoteRangeFastLED` and the like now takes a second 
   parameter that represents the index of the LED within the LED strip.
 - 3c01c7d5eb60e59720540d5a77095468e6984a58  
   The **maximum supported ADC resolution is now used by default** (e.g. 13 bits
   on Teensy 3.x, 12 bits on ESP32).  
   This increases the accuracy of analog inputs and controls for the Control 
   Surface library, but could cause problems if your code uses other libraries
   that expect the resolution to be 10 bits.  
   You can change the default resolution to 10 bits in 
   [`src/Settings/Settings.hpp`](https://tttapa.github.io/Control-Surface/Doc/Doxygen/db/d02/Settings_8hpp.html#a8db0fcdeeb644f813c9b29211ce0a1ae)
   if you have to.
 - 31edaa6b76477fdf152c19fd34f7e4e8506561e6  
   The **mapping function** is now applied before applying hysteresis.  
   This means that the input and output values of the function should be 
   16 - `ANALOG_FILTER_SHIFT_FACTOR` bits wide instead of 7. By default this is
   **14 bits**.  
   The signature of the mapping function is now `analog_t f(analog_t raw)`, 
   where the return value and raw are both numbers in [0, 16383].

## Work in progress

- Adding support for motorized faders
- Cleaning up the display code
- Cleaning up the MIDI over Bluetooth LE code
- Finish support for MIDI over USB cable numbers
- Adding more tests (currently at over 250 unit tests)
- Adding more examples and adding comments to existing examples
- Finishing the documentation

## Getting Started

See the [Getting Started](https://tttapa.github.io/Control-Surface/Doc/Doxygen/dd/dcc/md_Getting-Started.html)
document to get started using the library.
=======
[![Build Status](https://travis-ci.org/tttapa/Arduino-Helpers.svg?branch=master)](https://travis-ci.org/tttapa/Arduino-Helpers)

# Arduino Helpers

## Features

- **Containers**: Arrays, Bit Arrays, Linked Lists, Smart Pointers.
- **Extended Input/Output**: Use shift registers and multiplexers as if they
  were normal Arduino IO pins.
- **Hardware Utilities**: Debounced buttons, long press buttons, button 
  matrices, filtered analog inputs, LED ranges, MAX7219 displays and LED 
  matrices.
- **Filters**: Exponential Moving Average filters, Hysteresis.
- **Math functions**: `min` and `max` functions instead of macros, functions
  for uniformly increasing the bit depth of signals.
- **Timing Utilities**: Blink Without Delay-style timers.
- **C++ STL Implementation** (partial): Some useful parts of the C++ Standard
  Template Library, adapted to work on AVR Arduinos. Includes the 
  `<type_traits>`, `<algorithm>`, `<new>`, `<array>`, `<optional>`, `<cmath>`,
  `<complex>`, `<cstdlib>`, `<cstdint>`, `<initialize_list>`, `<utility>` and 
  `<limits>` headers, among others.

These utilities were originally part of the
[Control Surface library](https://github.com/tttapa/Control-Surface),
and were split off to be used as a stand-alone library, or as a template for 
other libraries.
>>>>>>> eb8020cc

Libraries that use the Arduino Helpers library include:
- [**Arduino Filters**](https://github.com/tttapa/Arduino-Filters):
  FIR, IIR filtering library
- [**Control Surface**](https://github.com/tttapa/Control-Surface):
  library for creating MIDI Control Surfaces, with knobs and push buttons, 
  LEDs, displays, etc.

## Documentation

The automatically generated Doxygen documentation for this library can be found 
<<<<<<< HEAD
[here](https://tttapa.github.io/Control-Surface/Doc/Doxygen/index.html).

## Information for developers

Information for people that would like to help improve the Control Surface library can be found here: <https://tttapa.github.io/Pages/Arduino/Control-Surface/Developers/index.html>  
It covers installation instructions for developers, instructions for running the
tests and generating documentation, a style guide, etc.
=======
here:  
[**Documentation**](https://tttapa.github.io/Arduino-Helpers/Doxygen/index.html)  
Test coverage information can be found here:  
[**Code Coverage**](https://tttapa.github.io/Arduino-Helpers/Coverage/index.html)
>>>>>>> eb8020cc
<|MERGE_RESOLUTION|>--- conflicted
+++ resolved
@@ -1,5 +1,4 @@
 [![Build Status](https://github.com/tttapa/Arduino-Filters/workflows/CI%20Tests/badge.svg)](https://github.com/tttapa/Arduino-Filters/actions)
-<<<<<<< HEAD
 [![Build Status](https://travis-ci.org/tttapa/Control-Surface.svg?branch=master)](https://travis-ci.org/tttapa/Control-Surface)
 
 # Control Surface
@@ -139,34 +138,6 @@
 
 See the [Getting Started](https://tttapa.github.io/Control-Surface/Doc/Doxygen/dd/dcc/md_Getting-Started.html)
 document to get started using the library.
-=======
-[![Build Status](https://travis-ci.org/tttapa/Arduino-Helpers.svg?branch=master)](https://travis-ci.org/tttapa/Arduino-Helpers)
-
-# Arduino Helpers
-
-## Features
-
-- **Containers**: Arrays, Bit Arrays, Linked Lists, Smart Pointers.
-- **Extended Input/Output**: Use shift registers and multiplexers as if they
-  were normal Arduino IO pins.
-- **Hardware Utilities**: Debounced buttons, long press buttons, button 
-  matrices, filtered analog inputs, LED ranges, MAX7219 displays and LED 
-  matrices.
-- **Filters**: Exponential Moving Average filters, Hysteresis.
-- **Math functions**: `min` and `max` functions instead of macros, functions
-  for uniformly increasing the bit depth of signals.
-- **Timing Utilities**: Blink Without Delay-style timers.
-- **C++ STL Implementation** (partial): Some useful parts of the C++ Standard
-  Template Library, adapted to work on AVR Arduinos. Includes the 
-  `<type_traits>`, `<algorithm>`, `<new>`, `<array>`, `<optional>`, `<cmath>`,
-  `<complex>`, `<cstdlib>`, `<cstdint>`, `<initialize_list>`, `<utility>` and 
-  `<limits>` headers, among others.
-
-These utilities were originally part of the
-[Control Surface library](https://github.com/tttapa/Control-Surface),
-and were split off to be used as a stand-alone library, or as a template for 
-other libraries.
->>>>>>> eb8020cc
 
 Libraries that use the Arduino Helpers library include:
 - [**Arduino Filters**](https://github.com/tttapa/Arduino-Filters):
@@ -178,17 +149,15 @@
 ## Documentation
 
 The automatically generated Doxygen documentation for this library can be found 
-<<<<<<< HEAD
-[here](https://tttapa.github.io/Control-Surface/Doc/Doxygen/index.html).
+here:  
+[**Documentation**](https://tttapa.github.io/Control-Surface/Doxygen/index.html)  
+Test coverage information can be found here:  
+[**Code Coverage**](https://tttapa.github.io/Control-Surface/Coverage/index.html)
 
 ## Information for developers
 
-Information for people that would like to help improve the Control Surface library can be found here: <https://tttapa.github.io/Pages/Arduino/Control-Surface/Developers/index.html>  
+Information for people that would like to help improve the Control Surface 
+library can be found here: 
+<https://tttapa.github.io/Pages/Arduino/Control-Surface/Developers/index.html>  
 It covers installation instructions for developers, instructions for running the
-tests and generating documentation, a style guide, etc.
-=======
-here:  
-[**Documentation**](https://tttapa.github.io/Arduino-Helpers/Doxygen/index.html)  
-Test coverage information can be found here:  
-[**Code Coverage**](https://tttapa.github.io/Arduino-Helpers/Coverage/index.html)
->>>>>>> eb8020cc
+tests and generating documentation, a style guide, etc.