<!DOCTYPE HTML PUBLIC "-//W3C//DTD HTML 4.01 Transitional//EN">

<html lang="en">

<head>
  <meta http-equiv="Content-Type" content="text/html; charset=UTF-8">
<<<<<<< HEAD
  <title>LCOV - 80ba08a3895ece11ffdc0615e2a6f53de411ae19 - src/AH/Containers</title>
=======
  <title>LCOV - 62f9b31690cd326528909dc900cfda9ba79bd101 - src/AH/Containers</title>
>>>>>>> c8d7535e
  <link rel="stylesheet" type="text/css" href="../../../gcov.css">
</head>

<body>

  <table width="100%" border=0 cellspacing=0 cellpadding=0>
    <tr><td class="title">LCOV - code coverage report</td></tr>
    <tr><td class="ruler"><img src="../../../glass.png" width=3 height=3 alt=""></td></tr>

    <tr>
      <td width="100%">
        <table cellpadding=1 border=0 width="100%">
          <tr>
            <td width="10%" class="headerItem">Current view:</td>
            <td width="35%" class="headerValue"><a href="../../../index.html">top level</a> - src/AH/Containers</td>
            <td width="5%"></td>
            <td width="15%"></td>
            <td width="10%" class="headerCovTableHead">Hit</td>
            <td width="10%" class="headerCovTableHead">Total</td>
            <td width="15%" class="headerCovTableHead">Coverage</td>
          </tr>
          <tr>
            <td class="headerItem">Test:</td>
<<<<<<< HEAD
            <td class="headerValue">80ba08a3895ece11ffdc0615e2a6f53de411ae19</td>
            <td></td>
            <td class="headerItem">Lines:</td>
            <td class="headerCovTableEntry">326</td>
            <td class="headerCovTableEntry">339</td>
            <td class="headerCovTableEntryHi">96.2 %</td>
          </tr>
          <tr>
            <td class="headerItem">Date:</td>
            <td class="headerValue">2019-11-21 23:16:59</td>
            <td></td>
            <td class="headerItem">Functions:</td>
            <td class="headerCovTableEntry">356</td>
            <td class="headerCovTableEntry">442</td>
            <td class="headerCovTableEntryMed">80.5 %</td>
=======
            <td class="headerValue">62f9b31690cd326528909dc900cfda9ba79bd101</td>
            <td></td>
            <td class="headerItem">Lines:</td>
            <td class="headerCovTableEntry">316</td>
            <td class="headerCovTableEntry">318</td>
            <td class="headerCovTableEntryHi">99.4 %</td>
          </tr>
          <tr>
            <td class="headerItem">Date:</td>
            <td class="headerValue">2019-11-27 22:46:21</td>
            <td></td>
            <td class="headerItem">Functions:</td>
            <td class="headerCovTableEntry">216</td>
            <td class="headerCovTableEntry">219</td>
            <td class="headerCovTableEntryHi">98.6 %</td>
>>>>>>> c8d7535e
          </tr>
          <tr>
            <td class="headerItem">Legend:</td>
            <td class="headerValueLeg">	    Rating:
            <span class="coverLegendCovLo" title="Coverage rates below 75 % are classified as low">low: &lt; 75 %</span>
            <span class="coverLegendCovMed" title="Coverage rates between 75 % and 90 % are classified as medium">medium: &gt;= 75 %</span>
            <span class="coverLegendCovHi" title="Coverage rates of 90 % and more are classified as high">high: &gt;= 90 %</span>
</td>
            <td></td>
          </tr>
          <tr><td><img src="../../../glass.png" width=3 height=3 alt=""></td></tr>
        </table>
      </td>
    </tr>

    <tr><td class="ruler"><img src="../../../glass.png" width=3 height=3 alt=""></td></tr>
  </table>

  <center>
  <table width="80%" cellpadding=1 cellspacing=1 border=0>

    <tr>
      <td width="50%"><br></td>
      <td width="10%"></td>
      <td width="10%"></td>
      <td width="10%"></td>
      <td width="10%"></td>
      <td width="10%"></td>
    </tr>

    <tr>
      <td class="tableHead">Filename <span class="tableHeadSort"><img src="../../../glass.png" width=10 height=14 alt="Sort by name" title="Sort by name" border=0></span></td>
      <td class="tableHead" colspan=3>Line Coverage <span class="tableHeadSort"><a href="index-sort-l.html"><img src="../../../updown.png" width=10 height=14 alt="Sort by line coverage" title="Sort by line coverage" border=0></a></span></td>
      <td class="tableHead" colspan=2>Functions <span class="tableHeadSort"><a href="index-sort-f.html"><img src="../../../updown.png" width=10 height=14 alt="Sort by function coverage" title="Sort by function coverage" border=0></a></span></td>
    </tr>
    <tr>
      <td class="coverFile"><a href="Array.hpp.gcov.html">Array.hpp</a></td>
      <td class="coverBar" align="center">
<<<<<<< HEAD
        <table border=0 cellspacing=0 cellpadding=1><tr><td class="coverBarOutline"><img src="../../../emerald.png" width=92 height=10 alt="92.4%"><img src="../../../snow.png" width=8 height=10 alt="92.4%"></td></tr></table>
      </td>
      <td class="coverPerHi">92.4&nbsp;%</td>
      <td class="coverNumHi">133 / 144</td>
      <td class="coverPerMed">89.9&nbsp;%</td>
      <td class="coverNumMed">160 / 178</td>
=======
        <table border=0 cellspacing=0 cellpadding=1><tr><td class="coverBarOutline"><img src="../../../emerald.png" width=100 height=10 alt="100.0%"></td></tr></table>
      </td>
      <td class="coverPerHi">100.0&nbsp;%</td>
      <td class="coverNumHi">139 / 139</td>
      <td class="coverPerHi">99.2&nbsp;%</td>
      <td class="coverNumHi">132 / 133</td>
>>>>>>> c8d7535e
    </tr>
    <tr>
      <td class="coverFile"><a href="ArrayHelpers.hpp.gcov.html">ArrayHelpers.hpp</a></td>
      <td class="coverBar" align="center">
        <table border=0 cellspacing=0 cellpadding=1><tr><td class="coverBarOutline"><img src="../../../emerald.png" width=100 height=10 alt="100.0%"></td></tr></table>
      </td>
      <td class="coverPerHi">100.0&nbsp;%</td>
<<<<<<< HEAD
      <td class="coverNumHi">38 / 38</td>
      <td class="coverPerHi">100.0&nbsp;%</td>
      <td class="coverNumHi">23 / 23</td>
=======
      <td class="coverNumHi">36 / 36</td>
      <td class="coverPerHi">100.0&nbsp;%</td>
      <td class="coverNumHi">17 / 17</td>
>>>>>>> c8d7535e
    </tr>
    <tr>
      <td class="coverFile"><a href="BitArray.hpp.gcov.html">BitArray.hpp</a></td>
      <td class="coverBar" align="center">
        <table border=0 cellspacing=0 cellpadding=1><tr><td class="coverBarOutline"><img src="../../../emerald.png" width=96 height=10 alt="96.0%"><img src="../../../snow.png" width=4 height=10 alt="96.0%"></td></tr></table>
      </td>
      <td class="coverPerHi">96.0&nbsp;%</td>
      <td class="coverNumHi">24 / 25</td>
      <td class="coverPerHi">100.0&nbsp;%</td>
      <td class="coverNumHi">10 / 10</td>
    </tr>
    <tr>
      <td class="coverFile"><a href="LinkedList.hpp.gcov.html">LinkedList.hpp</a></td>
      <td class="coverBar" align="center">
        <table border=0 cellspacing=0 cellpadding=1><tr><td class="coverBarOutline"><img src="../../../emerald.png" width=100 height=10 alt="100.0%"></td></tr></table>
      </td>
      <td class="coverPerHi">100.0&nbsp;%</td>
      <td class="coverNumHi">96 / 96</td>
      <td class="coverPerLo">70.4&nbsp;%</td>
      <td class="coverNumLo">150 / 213</td>
    </tr>
    <tr>
      <td class="coverFile"><a href="UniquePtr.hpp.gcov.html">UniquePtr.hpp</a></td>
      <td class="coverBar" align="center">
        <table border=0 cellspacing=0 cellpadding=1><tr><td class="coverBarOutline"><img src="../../../emerald.png" width=95 height=10 alt="95.5%"><img src="../../../snow.png" width=5 height=10 alt="95.5%"></td></tr></table>
      </td>
      <td class="coverPerHi">95.5&nbsp;%</td>
      <td class="coverNumHi">21 / 22</td>
      <td class="coverPerHi">100.0&nbsp;%</td>
      <td class="coverNumHi">8 / 8</td>
    </tr>
    <tr>
      <td class="coverFile"><a href="Updatable.hpp.gcov.html">Updatable.hpp</a></td>
      <td class="coverBar" align="center">
        <table border=0 cellspacing=0 cellpadding=1><tr><td class="coverBarOutline"><img src="../../../emerald.png" width=100 height=10 alt="100.0%"></td></tr></table>
      </td>
      <td class="coverPerHi">100.0&nbsp;%</td>
      <td class="coverNumHi">14 / 14</td>
      <td class="coverPerLo">50.0&nbsp;%</td>
      <td class="coverNumLo">5 / 10</td>
    </tr>
  </table>
  </center>
  <br>

  <table width="100%" border=0 cellspacing=0 cellpadding=0>
    <tr><td class="ruler"><img src="../../../glass.png" width=3 height=3 alt=""></td></tr>
    <tr><td class="versionInfo">Generated by: <a href="http://ltp.sourceforge.net/coverage/lcov.php">LCOV version 1.14-5-g4ff2ed6</a></td></tr>
  </table>
  <br>

</body>
</html><|MERGE_RESOLUTION|>--- conflicted
+++ resolved
@@ -4,11 +4,7 @@
 
 <head>
   <meta http-equiv="Content-Type" content="text/html; charset=UTF-8">
-<<<<<<< HEAD
-  <title>LCOV - 80ba08a3895ece11ffdc0615e2a6f53de411ae19 - src/AH/Containers</title>
-=======
-  <title>LCOV - 62f9b31690cd326528909dc900cfda9ba79bd101 - src/AH/Containers</title>
->>>>>>> c8d7535e
+  <title>LCOV - d0de365697a9d6a8331c32c0388c9e38aa541a32 - src/AH/Containers</title>
   <link rel="stylesheet" type="text/css" href="../../../gcov.css">
 </head>
 
@@ -32,39 +28,21 @@
           </tr>
           <tr>
             <td class="headerItem">Test:</td>
-<<<<<<< HEAD
-            <td class="headerValue">80ba08a3895ece11ffdc0615e2a6f53de411ae19</td>
+            <td class="headerValue">d0de365697a9d6a8331c32c0388c9e38aa541a32</td>
             <td></td>
             <td class="headerItem">Lines:</td>
-            <td class="headerCovTableEntry">326</td>
-            <td class="headerCovTableEntry">339</td>
-            <td class="headerCovTableEntryHi">96.2 %</td>
-          </tr>
-          <tr>
-            <td class="headerItem">Date:</td>
-            <td class="headerValue">2019-11-21 23:16:59</td>
-            <td></td>
-            <td class="headerItem">Functions:</td>
-            <td class="headerCovTableEntry">356</td>
-            <td class="headerCovTableEntry">442</td>
-            <td class="headerCovTableEntryMed">80.5 %</td>
-=======
-            <td class="headerValue">62f9b31690cd326528909dc900cfda9ba79bd101</td>
-            <td></td>
-            <td class="headerItem">Lines:</td>
-            <td class="headerCovTableEntry">316</td>
-            <td class="headerCovTableEntry">318</td>
+            <td class="headerCovTableEntry">336</td>
+            <td class="headerCovTableEntry">338</td>
             <td class="headerCovTableEntryHi">99.4 %</td>
           </tr>
           <tr>
             <td class="headerItem">Date:</td>
-            <td class="headerValue">2019-11-27 22:46:21</td>
+            <td class="headerValue">2019-11-28 01:24:59</td>
             <td></td>
             <td class="headerItem">Functions:</td>
-            <td class="headerCovTableEntry">216</td>
-            <td class="headerCovTableEntry">219</td>
-            <td class="headerCovTableEntryHi">98.6 %</td>
->>>>>>> c8d7535e
+            <td class="headerCovTableEntry">366</td>
+            <td class="headerCovTableEntry">452</td>
+            <td class="headerCovTableEntryMed">81.0 %</td>
           </tr>
           <tr>
             <td class="headerItem">Legend:</td>
@@ -103,21 +81,12 @@
     <tr>
       <td class="coverFile"><a href="Array.hpp.gcov.html">Array.hpp</a></td>
       <td class="coverBar" align="center">
-<<<<<<< HEAD
-        <table border=0 cellspacing=0 cellpadding=1><tr><td class="coverBarOutline"><img src="../../../emerald.png" width=92 height=10 alt="92.4%"><img src="../../../snow.png" width=8 height=10 alt="92.4%"></td></tr></table>
-      </td>
-      <td class="coverPerHi">92.4&nbsp;%</td>
-      <td class="coverNumHi">133 / 144</td>
-      <td class="coverPerMed">89.9&nbsp;%</td>
-      <td class="coverNumMed">160 / 178</td>
-=======
         <table border=0 cellspacing=0 cellpadding=1><tr><td class="coverBarOutline"><img src="../../../emerald.png" width=100 height=10 alt="100.0%"></td></tr></table>
       </td>
       <td class="coverPerHi">100.0&nbsp;%</td>
-      <td class="coverNumHi">139 / 139</td>
-      <td class="coverPerHi">99.2&nbsp;%</td>
-      <td class="coverNumHi">132 / 133</td>
->>>>>>> c8d7535e
+      <td class="coverNumHi">140 / 140</td>
+      <td class="coverPerHi">90.6&nbsp;%</td>
+      <td class="coverNumHi">174 / 192</td>
     </tr>
     <tr>
       <td class="coverFile"><a href="ArrayHelpers.hpp.gcov.html">ArrayHelpers.hpp</a></td>
@@ -125,15 +94,9 @@
         <table border=0 cellspacing=0 cellpadding=1><tr><td class="coverBarOutline"><img src="../../../emerald.png" width=100 height=10 alt="100.0%"></td></tr></table>
       </td>
       <td class="coverPerHi">100.0&nbsp;%</td>
-<<<<<<< HEAD
-      <td class="coverNumHi">38 / 38</td>
+      <td class="coverNumHi">41 / 41</td>
       <td class="coverPerHi">100.0&nbsp;%</td>
-      <td class="coverNumHi">23 / 23</td>
-=======
-      <td class="coverNumHi">36 / 36</td>
-      <td class="coverPerHi">100.0&nbsp;%</td>
-      <td class="coverNumHi">17 / 17</td>
->>>>>>> c8d7535e
+      <td class="coverNumHi">19 / 19</td>
     </tr>
     <tr>
       <td class="coverFile"><a href="BitArray.hpp.gcov.html">BitArray.hpp</a></td>
