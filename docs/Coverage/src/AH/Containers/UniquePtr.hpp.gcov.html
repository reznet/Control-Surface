<!DOCTYPE HTML PUBLIC "-//W3C//DTD HTML 4.01 Transitional//EN">

<html lang="en">

<head>
  <meta http-equiv="Content-Type" content="text/html; charset=UTF-8">
<<<<<<< HEAD
  <title>LCOV - fbe9044aefc8963d49222b6ab7f053652324d2ea - src/AH/Containers/UniquePtr.hpp</title>
=======
  <title>LCOV - 1238ca8ca4ab5458c886ba227774c4324e608a0a - src/AH/Containers/UniquePtr.hpp</title>
>>>>>>> 50954c0a
  <link rel="stylesheet" type="text/css" href="../../../gcov.css">
</head>

<body>

  <table width="100%" border=0 cellspacing=0 cellpadding=0>
    <tr><td class="title">LCOV - code coverage report</td></tr>
    <tr><td class="ruler"><img src="../../../glass.png" width=3 height=3 alt=""></td></tr>

    <tr>
      <td width="100%">
        <table cellpadding=1 border=0 width="100%">
          <tr>
            <td width="10%" class="headerItem">Current view:</td>
            <td width="35%" class="headerValue"><a href="../../../index.html">top level</a> - <a href="index.html">src/AH/Containers</a> - UniquePtr.hpp<span style="font-size: 80%;"> (source / <a href="UniquePtr.hpp.func-sort-c.html">functions</a>)</span></td>
            <td width="5%"></td>
            <td width="15%"></td>
            <td width="10%" class="headerCovTableHead">Hit</td>
            <td width="10%" class="headerCovTableHead">Total</td>
            <td width="15%" class="headerCovTableHead">Coverage</td>
          </tr>
          <tr>
            <td class="headerItem">Test:</td>
<<<<<<< HEAD
            <td class="headerValue">fbe9044aefc8963d49222b6ab7f053652324d2ea</td>
=======
            <td class="headerValue">1238ca8ca4ab5458c886ba227774c4324e608a0a</td>
>>>>>>> 50954c0a
            <td></td>
            <td class="headerItem">Lines:</td>
            <td class="headerCovTableEntry">21</td>
            <td class="headerCovTableEntry">22</td>
            <td class="headerCovTableEntryHi">95.5 %</td>
          </tr>
          <tr>
            <td class="headerItem">Date:</td>
<<<<<<< HEAD
            <td class="headerValue">2019-11-15 22:40:54</td>
=======
            <td class="headerValue">2019-11-15 23:53:08</td>
>>>>>>> 50954c0a
            <td></td>
            <td class="headerItem">Functions:</td>
            <td class="headerCovTableEntry">8</td>
            <td class="headerCovTableEntry">8</td>
            <td class="headerCovTableEntryHi">100.0 %</td>
          </tr>
          <tr>
            <td class="headerItem">Legend:</td>
            <td class="headerValueLeg">            Lines:
            <span class="coverLegendCov">hit</span>
            <span class="coverLegendNoCov">not hit</span>
</td>
            <td></td>
          </tr>
          <tr><td><img src="../../../glass.png" width=3 height=3 alt=""></td></tr>
        </table>
      </td>
    </tr>

    <tr><td class="ruler"><img src="../../../glass.png" width=3 height=3 alt=""></td></tr>
  </table>

  <table cellpadding=0 cellspacing=0 border=0>
    <tr>
      <td><br></td>
    </tr>
    <tr>
      <td>
<pre class="sourceHeading">          Line data    Source code</pre>
<pre class="source">
<a name="1"><span class="lineNum">       1 </span>            : #pragma once</a>
<a name="2"><span class="lineNum">       2 </span>            : </a>
<a name="3"><span class="lineNum">       3 </span>            : #include &lt;AH/STL/type_traits&gt;</a>
<a name="4"><span class="lineNum">       4 </span>            : #include &lt;AH/STL/utility&gt;</a>
<a name="5"><span class="lineNum">       5 </span>            : </a>
<a name="6"><span class="lineNum">       6 </span>            : BEGIN_AH_NAMESPACE</a>
<a name="7"><span class="lineNum">       7 </span>            : </a>
<a name="8"><span class="lineNum">       8 </span>            : /// @addtogroup    AH_Containers</a>
<a name="9"><span class="lineNum">       9 </span>            : /// @{</a>
<a name="10"><span class="lineNum">      10 </span>            : </a>
<a name="11"><span class="lineNum">      11 </span>            : /**</a>
<a name="12"><span class="lineNum">      12 </span>            :  * @brief   Very basic smart pointer. Doesn't support array types.</a>
<a name="13"><span class="lineNum">      13 </span>            :  * </a>
<a name="14"><span class="lineNum">      14 </span>            :  * @tparam  T</a>
<a name="15"><span class="lineNum">      15 </span>            :  *          The type of the pointee.</a>
<a name="16"><span class="lineNum">      16 </span>            :  */</a>
<a name="17"><span class="lineNum">      17 </span>            : template &lt;class T&gt;</a>
<a name="18"><span class="lineNum">      18 </span>            : class UniquePtr {</a>
<a name="19"><span class="lineNum">      19 </span>            :   public:</a>
<a name="20"><span class="lineNum">      20 </span>            :     UniquePtr() = default;</a>
<a name="21"><span class="lineNum">      21 </span><span class="lineCov">          7 :     explicit UniquePtr(T *p) : p(p) {}</span></a>
<a name="22"><span class="lineNum">      22 </span>            :     UniquePtr(const UniquePtr &amp;) = delete;</a>
<a name="23"><span class="lineNum">      23 </span>            :     template &lt;class U&gt;</a>
<a name="24"><span class="lineNum">      24 </span><span class="lineCov">          1 :     UniquePtr(UniquePtr&lt;U&gt; &amp;&amp;r) {</span></a>
<a name="25"><span class="lineNum">      25 </span><span class="lineCov">          1 :         reset(r.release());</span></a>
<a name="26"><span class="lineNum">      26 </span><span class="lineCov">          1 :     }</span></a>
<a name="27"><span class="lineNum">      27 </span>            : </a>
<a name="28"><span class="lineNum">      28 </span><span class="lineCov">          8 :     ~UniquePtr() { delete p; }</span></a>
<a name="29"><span class="lineNum">      29 </span>            : </a>
<a name="30"><span class="lineNum">      30 </span>            :     UniquePtr &amp;operator=(const UniquePtr &amp;) = delete;</a>
<a name="31"><span class="lineNum">      31 </span><span class="lineCov">          2 :     UniquePtr&lt;T&gt; &amp;operator=(UniquePtr&lt;T&gt; &amp;&amp;r) {</span></a>
<a name="32"><span class="lineNum">      32 </span><span class="lineCov">          2 :         reset(r.release());</span></a>
<a name="33"><span class="lineNum">      33 </span><span class="lineCov">          2 :         return *this;</span></a>
<a name="34"><span class="lineNum">      34 </span>            :     }</a>
<a name="35"><span class="lineNum">      35 </span>            : </a>
<a name="36"><span class="lineNum">      36 </span><span class="lineCov">          6 :     void reset(T *newP = nullptr) {</span></a>
<a name="37"><span class="lineNum">      37 </span><span class="lineCov">          6 :         T *old_ptr = p;</span></a>
<a name="38"><span class="lineNum">      38 </span><span class="lineCov">          6 :         p = newP;</span></a>
<a name="39"><span class="lineNum">      39 </span><span class="lineCov">          6 :         delete old_ptr;</span></a>
<a name="40"><span class="lineNum">      40 </span><span class="lineCov">          6 :     }</span></a>
<a name="41"><span class="lineNum">      41 </span>            : </a>
<a name="42"><span class="lineNum">      42 </span><span class="lineCov">          4 :     T *release() {</span></a>
<a name="43"><span class="lineNum">      43 </span><span class="lineCov">          4 :         T *old_ptr = p;</span></a>
<a name="44"><span class="lineNum">      44 </span><span class="lineCov">          4 :         p = nullptr;</span></a>
<a name="45"><span class="lineNum">      45 </span><span class="lineCov">          4 :         return old_ptr;</span></a>
<a name="46"><span class="lineNum">      46 </span>            :     }</a>
<a name="47"><span class="lineNum">      47 </span>            : </a>
<a name="48"><span class="lineNum">      48 </span>            :     explicit operator bool() const { return p != nullptr; }</a>
<a name="49"><span class="lineNum">      49 </span>            : </a>
<a name="50"><span class="lineNum">      50 </span>            :     T *get() { return p; }</a>
<a name="51"><span class="lineNum">      51 </span>            :     const T *get() const { return p; }</a>
<a name="52"><span class="lineNum">      52 </span>            : </a>
<a name="53"><span class="lineNum">      53 </span><span class="lineCov">          2 :     T *operator-&gt;() { return p; }</span></a>
<a name="54"><span class="lineNum">      54 </span>            :     const T *operator-&gt;() const { return p; }</a>
<a name="55"><span class="lineNum">      55 </span>            :     T &amp;operator*() { return *p; }</a>
<a name="56"><span class="lineNum">      56 </span>            :     const T &amp;operator*() const { return *p; }</a>
<a name="57"><span class="lineNum">      57 </span>            : </a>
<a name="58"><span class="lineNum">      58 </span>            :   private:</a>
<a name="59"><span class="lineNum">      59 </span><span class="lineCov">          1 :     T *p = nullptr;</span></a>
<a name="60"><span class="lineNum">      60 </span>            : };</a>
<a name="61"><span class="lineNum">      61 </span>            : </a>
<a name="62"><span class="lineNum">      62 </span>            : template &lt;typename T, typename... Args&gt;</a>
<a name="63"><span class="lineNum">      63 </span><span class="lineCov">          1 : UniquePtr&lt;T&gt; MakeUnique(Args &amp;&amp;... args) {</span></a>
<a name="64"><span class="lineNum">      64 </span><span class="lineCov">          1 :     return UniquePtr&lt;T&gt;(new T(std::forward&lt;Args&gt;(args)...));</span></a>
<a name="65"><span class="lineNum">      65 </span><span class="lineNoCov">          0 : }</span></a>
<a name="66"><span class="lineNum">      66 </span>            : </a>
<a name="67"><span class="lineNum">      67 </span>            : /// @}</a>
<a name="68"><span class="lineNum">      68 </span>            : </a>
<a name="69"><span class="lineNum">      69 </span>            : END_AH_NAMESPACE</a>
</pre>
      </td>
    </tr>
  </table>
  <br>

  <table width="100%" border=0 cellspacing=0 cellpadding=0>
    <tr><td class="ruler"><img src="../../../glass.png" width=3 height=3 alt=""></td></tr>
    <tr><td class="versionInfo">Generated by: <a href="http://ltp.sourceforge.net/coverage/lcov.php" target="_parent">LCOV version 1.14-5-g4ff2ed6</a></td></tr>
  </table>
  <br>

</body>
</html><|MERGE_RESOLUTION|>--- conflicted
+++ resolved
@@ -4,11 +4,7 @@
 
 <head>
   <meta http-equiv="Content-Type" content="text/html; charset=UTF-8">
-<<<<<<< HEAD
-  <title>LCOV - fbe9044aefc8963d49222b6ab7f053652324d2ea - src/AH/Containers/UniquePtr.hpp</title>
-=======
-  <title>LCOV - 1238ca8ca4ab5458c886ba227774c4324e608a0a - src/AH/Containers/UniquePtr.hpp</title>
->>>>>>> 50954c0a
+  <title>LCOV - f5c00d6a3c9802ff84e3af70ff3ef03d38fdfafb - src/AH/Containers/UniquePtr.hpp</title>
   <link rel="stylesheet" type="text/css" href="../../../gcov.css">
 </head>
 
@@ -32,11 +28,7 @@
           </tr>
           <tr>
             <td class="headerItem">Test:</td>
-<<<<<<< HEAD
-            <td class="headerValue">fbe9044aefc8963d49222b6ab7f053652324d2ea</td>
-=======
-            <td class="headerValue">1238ca8ca4ab5458c886ba227774c4324e608a0a</td>
->>>>>>> 50954c0a
+            <td class="headerValue">f5c00d6a3c9802ff84e3af70ff3ef03d38fdfafb</td>
             <td></td>
             <td class="headerItem">Lines:</td>
             <td class="headerCovTableEntry">21</td>
@@ -45,11 +37,7 @@
           </tr>
           <tr>
             <td class="headerItem">Date:</td>
-<<<<<<< HEAD
-            <td class="headerValue">2019-11-15 22:40:54</td>
-=======
-            <td class="headerValue">2019-11-15 23:53:08</td>
->>>>>>> 50954c0a
+            <td class="headerValue">2019-11-16 00:40:42</td>
             <td></td>
             <td class="headerItem">Functions:</td>
             <td class="headerCovTableEntry">8</td>
