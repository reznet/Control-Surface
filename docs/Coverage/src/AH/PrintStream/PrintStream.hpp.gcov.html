--- conflicted
+++ resolved
@@ -4,11 +4,7 @@
 
 <head>
   <meta http-equiv="Content-Type" content="text/html; charset=UTF-8">
-<<<<<<< HEAD
-  <title>LCOV - 80ba08a3895ece11ffdc0615e2a6f53de411ae19 - src/AH/PrintStream/PrintStream.hpp</title>
-=======
-  <title>LCOV - 62f9b31690cd326528909dc900cfda9ba79bd101 - src/AH/PrintStream/PrintStream.hpp</title>
->>>>>>> c8d7535e
+  <title>LCOV - d0de365697a9d6a8331c32c0388c9e38aa541a32 - src/AH/PrintStream/PrintStream.hpp</title>
   <link rel="stylesheet" type="text/css" href="../../../gcov.css">
 </head>
 
@@ -32,11 +28,7 @@
           </tr>
           <tr>
             <td class="headerItem">Test:</td>
-<<<<<<< HEAD
-            <td class="headerValue">80ba08a3895ece11ffdc0615e2a6f53de411ae19</td>
-=======
-            <td class="headerValue">62f9b31690cd326528909dc900cfda9ba79bd101</td>
->>>>>>> c8d7535e
+            <td class="headerValue">d0de365697a9d6a8331c32c0388c9e38aa541a32</td>
             <td></td>
             <td class="headerItem">Lines:</td>
             <td class="headerCovTableEntry">4</td>
@@ -45,11 +37,7 @@
           </tr>
           <tr>
             <td class="headerItem">Date:</td>
-<<<<<<< HEAD
-            <td class="headerValue">2019-11-21 23:16:59</td>
-=======
-            <td class="headerValue">2019-11-27 22:46:21</td>
->>>>>>> c8d7535e
+            <td class="headerValue">2019-11-28 01:24:59</td>
             <td></td>
             <td class="headerItem">Functions:</td>
             <td class="headerCovTableEntry">2</td>
@@ -152,31 +140,6 @@
 <a name="70"><span class="lineNum">      70 </span>            : </a>
 <a name="71"><span class="lineNum">      71 </span>            : /// @}</a>
 <a name="72"><span class="lineNum">      72 </span>            : </a>
-<<<<<<< HEAD
-<a name="73"><span class="lineNum">      73 </span>            : // TODO: check conflicts between Arduino version and C++ STL version</a>
-<a name="74"><span class="lineNum">      74 </span>            : using std::endl;</a>
-<a name="75"><span class="lineNum">      75 </span>            : // using std::setbase;</a>
-<a name="76"><span class="lineNum">      76 </span>            : // using std::setprecision;</a>
-<a name="77"><span class="lineNum">      77 </span>            : using std::boolalpha;</a>
-<a name="78"><span class="lineNum">      78 </span>            : using std::dec;</a>
-<a name="79"><span class="lineNum">      79 </span>            : using std::flush;</a>
-<a name="80"><span class="lineNum">      80 </span>            : using std::hex;</a>
-<a name="81"><span class="lineNum">      81 </span>            : using std::noboolalpha;</a>
-<a name="82"><span class="lineNum">      82 </span>            : using std::noshowbase;</a>
-<a name="83"><span class="lineNum">      83 </span>            : using std::nouppercase;</a>
-<a name="84"><span class="lineNum">      84 </span>            : using std::showbase;</a>
-<a name="85"><span class="lineNum">      85 </span>            : using std::uppercase;</a>
-<a name="86"><span class="lineNum">      86 </span>            : </a>
-<a name="87"><span class="lineNum">      87 </span><span class="lineCov">          4 : inline std::ostream &amp;operator&lt;&lt;(std::ostream &amp;os, uint8_t u) {</span></a>
-<a name="88"><span class="lineNum">      88 </span>            :     // I'm lazy, I should probably implement one for uint8_t to get the leading</a>
-<a name="89"><span class="lineNum">      89 </span>            :     // zeros right</a>
-<a name="90"><span class="lineNum">      90 </span><span class="lineCov">          4 :     return os &lt;&lt; static_cast&lt;unsigned short&gt;(u);</span></a>
-<a name="91"><span class="lineNum">      91 </span>            : }</a>
-<a name="92"><span class="lineNum">      92 </span>            : </a>
-<a name="93"><span class="lineNum">      93 </span><span class="lineCov">         34 : inline std::ostream &amp;operator&lt;&lt;(std::ostream &amp;os,</span></a>
-<a name="94"><span class="lineNum">      94 </span>            :                                 const __FlashStringHelper *s) {</a>
-<a name="95"><span class="lineNum">      95 </span><span class="lineCov">         34 :     return os &lt;&lt; reinterpret_cast&lt;const char *&gt;(s);</span></a>
-=======
 <a name="73"><span class="lineNum">      73 </span>            : #ifndef ARDUINO</a>
 <a name="74"><span class="lineNum">      74 </span>            : </a>
 <a name="75"><span class="lineNum">      75 </span>            : #include &lt;iomanip&gt;</a>
@@ -196,16 +159,15 @@
 <a name="89"><span class="lineNum">      89 </span>            : using std::showbase;</a>
 <a name="90"><span class="lineNum">      90 </span>            : using std::uppercase;</a>
 <a name="91"><span class="lineNum">      91 </span>            : </a>
-<a name="92"><span class="lineNum">      92 </span><span class="lineCov">          2 : inline std::ostream &amp;operator&lt;&lt;(std::ostream &amp;os, uint8_t u) {</span></a>
+<a name="92"><span class="lineNum">      92 </span><span class="lineCov">          4 : inline std::ostream &amp;operator&lt;&lt;(std::ostream &amp;os, uint8_t u) {</span></a>
 <a name="93"><span class="lineNum">      93 </span>            :     // I'm lazy, I should probably implement one for uint8_t to get the leading</a>
 <a name="94"><span class="lineNum">      94 </span>            :     // zeros right</a>
-<a name="95"><span class="lineNum">      95 </span><span class="lineCov">          2 :     return os &lt;&lt; static_cast&lt;unsigned short&gt;(u);</span></a>
->>>>>>> c8d7535e
+<a name="95"><span class="lineNum">      95 </span><span class="lineCov">          4 :     return os &lt;&lt; static_cast&lt;unsigned short&gt;(u);</span></a>
 <a name="96"><span class="lineNum">      96 </span>            : }</a>
 <a name="97"><span class="lineNum">      97 </span>            : </a>
-<a name="98"><span class="lineNum">      98 </span><span class="lineCov">         29 : inline std::ostream &amp;operator&lt;&lt;(std::ostream &amp;os,</span></a>
+<a name="98"><span class="lineNum">      98 </span><span class="lineCov">         40 : inline std::ostream &amp;operator&lt;&lt;(std::ostream &amp;os,</span></a>
 <a name="99"><span class="lineNum">      99 </span>            :                                 const __FlashStringHelper *s) {</a>
-<a name="100"><span class="lineNum">     100 </span><span class="lineCov">         29 :     return os &lt;&lt; reinterpret_cast&lt;const char *&gt;(s);</span></a>
+<a name="100"><span class="lineNum">     100 </span><span class="lineCov">         40 :     return os &lt;&lt; reinterpret_cast&lt;const char *&gt;(s);</span></a>
 <a name="101"><span class="lineNum">     101 </span>            : }</a>
 <a name="102"><span class="lineNum">     102 </span>            : </a>
 <a name="103"><span class="lineNum">     103 </span>            : #endif</a>
