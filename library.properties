name=Control Surface
version=1.1.1
author=Pieter P
maintainer=Pieter P
sentence=This is a library for creating a MIDI Control Surface using an Arduino or Teensy board.
paragraph=It can be used with boards that have native USB support (like Arduino Zero, Leonardo, Due, Micro ...), Teensy boards, or boards without native USB support (like Arduino Uno, Mega,  ...). The latter group requires the HIDUINO firmware to be installed to the ATmega16U2. The library has classes for using pushbuttons, switches, matrices of switches, potentiometers, faders and rotary encoders. It can output the state of buttons using LEDs, display encoder positions using LED rings, VU meters, time information ...
category=Communication
url=https://github.com/tttapa/Control-Surface
<<<<<<< HEAD
architectures=avr,sam,samd,teensy,esp32
=======
architectures=avr,sam,samd,teensy,esp32,esp8266,megaavr
>>>>>>> d2f600b6
includes=Control_Surface.h<|MERGE_RESOLUTION|>--- conflicted
+++ resolved
@@ -6,9 +6,5 @@
 paragraph=It can be used with boards that have native USB support (like Arduino Zero, Leonardo, Due, Micro ...), Teensy boards, or boards without native USB support (like Arduino Uno, Mega,  ...). The latter group requires the HIDUINO firmware to be installed to the ATmega16U2. The library has classes for using pushbuttons, switches, matrices of switches, potentiometers, faders and rotary encoders. It can output the state of buttons using LEDs, display encoder positions using LED rings, VU meters, time information ...
 category=Communication
 url=https://github.com/tttapa/Control-Surface
-<<<<<<< HEAD
-architectures=avr,sam,samd,teensy,esp32
-=======
 architectures=avr,sam,samd,teensy,esp32,esp8266,megaavr
->>>>>>> d2f600b6
 includes=Control_Surface.h