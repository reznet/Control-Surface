#pragma once

#include <Banks/BankableMIDIOutput.hpp>
#include <Def/Def.hpp>
#include <Hardware/Button.hpp>
#include <MIDI_Outputs/Abstract/MIDIOutputElement.hpp>

BEGIN_CS_NAMESPACE

namespace Bankable {

/**
 * @brief   An abstract class for momentary push buttons that send MIDI events.
 *
 * The button is debounced.
 *
 * @see     Button
 */
template <class BankAddress, class Sender>
class MIDIButton : public MIDIOutputElement {
  public:
    /**
     * @brief   Construct a new bankable MIDIButton.
     *
     * @param   bankAddress
     *          The bankable MIDI address to send to.
     * @param   pin
     *          The digital input pin with the button connected.
     *          The internal pull-up resistor will be enabled.
     * @param   sender
     *          The MIDI sender to use.
     */
    MIDIButton(const BankAddress &bankAddress, pin_t pin, const Sender &sender)
        : address{bankAddress}, button{pin}, sender{sender} {}

<<<<<<< HEAD
    void begin() final override { button.begin(); }
    void update() final override {
        Button::State state = button.update();
        MIDICNChannelAddress sendAddress = address;
=======
    void begin() override { button.begin(); }
    void update() override {
        Button::State state = button.getState();
>>>>>>> 59c19d68
        if (state == Button::Falling) {
            address.lock();
            sender.sendOn(address.getActiveAddress());
        } else if (state == Button::Rising) {
            sender.sendOff(address.getActiveAddress());
            address.unlock();
        }
    }

#ifdef INDIVIDUAL_BUTTON_INVERT
    void invert() { button.invert(); }
#endif

    Button::State getButtonState() const { return button.getState(); }

  private:
    BankAddress address;
    Button button;

  public:
    Sender sender;
};

} // namespace Bankable

END_CS_NAMESPACE<|MERGE_RESOLUTION|>--- conflicted
+++ resolved
@@ -33,16 +33,10 @@
     MIDIButton(const BankAddress &bankAddress, pin_t pin, const Sender &sender)
         : address{bankAddress}, button{pin}, sender{sender} {}
 
-<<<<<<< HEAD
-    void begin() final override { button.begin(); }
-    void update() final override {
+    void begin() override { button.begin(); }
+    void update() override {
         Button::State state = button.update();
         MIDICNChannelAddress sendAddress = address;
-=======
-    void begin() override { button.begin(); }
-    void update() override {
-        Button::State state = button.getState();
->>>>>>> 59c19d68
         if (state == Button::Falling) {
             address.lock();
             sender.sendOn(address.getActiveAddress());
