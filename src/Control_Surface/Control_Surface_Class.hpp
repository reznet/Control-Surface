/* ✔ */

#pragma once

#include <AH/Containers/Updatable.hpp>
#include <AH/Hardware/FilteredAnalog.hpp>
#include <AH/Timing/MillisMicrosTimer.hpp>
#include <Display/DisplayElement.hpp>
#include <Display/DisplayInterface.hpp>
#include <MIDI_Interfaces/MIDI_Interface.hpp>
#include <Settings/SettingsWrapper.hpp>

BEGIN_CS_NAMESPACE

using AH::FilteredAnalog;
using AH::NormalUpdatable;
using AH::Timer;
using AH::Updatable;

/** 
 * @brief   This class ensures initialization, updating, and interaction between
 *          all other classes, it's the glue that holds everything together.
 * 
 * @ingroup ControlSurfaceModule
 */
<<<<<<< HEAD
class Control_Surface_ : public MIDI_Sender, public TrueMIDI_SinkSource {
=======
class Control_Surface_ : public MIDI_Sender<Control_Surface_>,
                         public TrueMIDI_SinkSource {

    friend class MIDI_Sender<Control_Surface_>;

>>>>>>> 689bd17c
  public:
    // Copying is not allowed
    Control_Surface_(Control_Surface_ const &) = delete;
    void operator=(Control_Surface_ const &) = delete;

    /**
     * @brief   Return the static Control_Surface_ instance.
     *          (Control_Surface_ is a singleton.)
     */
    static Control_Surface_ &getInstance();

    /**
     * @brief   Initialize the Control_Surface.
     */
    void begin();

    /**
     * @brief   Update all MIDI elements, send MIDI events and read MIDI input.
     */
    void loop();

    /**
<<<<<<< HEAD
     * @brief   Get the MIDI interface of the Control Surface.
     *
     * @return  A reference to the Control Surface's MIDI interface.
     * 
     * @deprecated
     */
    MIDI_Sender &MIDI();

    /// Connect Control Surface to the default MIDI interface:
    bool connectDefaultMIDI();

    /// Accept an incoming MIDI Channel message.
    void sinkMIDIfromPipe(ChannelMessage) override;
    /// Accept an incoming MIDI System Exclusive message.
    void sinkMIDIfromPipe(SysExMessage) override;
    /// Accept an incoming MIDI Real-Time message.
    void sinkMIDIfromPipe(RealTimeMessage) override;

    /// Low-level function for sending a 3-byte MIDI message.
    void sendImpl(uint8_t m, uint8_t c, uint8_t d1, uint8_t d2,
                  uint8_t cn) override {
        uint8_t h = m | c;
        sourceMIDItoPipe(ChannelMessage{h, d1, d2, cn});
    }
    /**
     * @brief   Low-level function for sending a 2-byte MIDI message.
     */
    void sendImpl(uint8_t m, uint8_t c, uint8_t d1, uint8_t cn) override {
        uint8_t h = m | c;
        sourceMIDItoPipe(ChannelMessage{h, d1, 0, cn});
    }

    /**
     * @brief   Low-level function for sending a system exclusive MIDI message.
     */
    void sendImpl(const uint8_t *data, size_t length, uint8_t cn) override {
        sourceMIDItoPipe(SysExMessage{data, length, cn});
    }
=======
     * @brief   Connect Control Surface to the default MIDI interface.
     */
    bool connectDefaultMIDI_Interface();

    /**
     * @brief   Disconnect Control Surface from the MIDI interfaces it's 
     *          connected to.
     */
    void disconnectMIDI_Interfaces();
>>>>>>> 689bd17c

    /**
     * @brief   Get a reference to the MIDI sender.
     * 
     * @deprecated  Use `Control_Surface.send(...)` directly instead of 
     *              `Control_Surface.MIDI().send(...)`.
     */
    MIDI_Sender<Control_Surface_> &MIDI() { return *this; }
    /** 
     * @brief   Low-level function for sending a single-byte MIDI message.
     */
    void sendImpl(uint8_t rt, uint8_t cn) override {
        sourceMIDItoPipe(RealTimeMessage{rt, cn});
    }

    /**
     * @brief   Update all MIDIInputElement%s.
     */
    void updateInputs();

    /** 
     * @brief   Clear, draw and display all displays.
     */
    void updateDisplays();

  private:
    /**
     * @brief   Low-level function for sending a 3-byte MIDI message.
     */
    void sendImpl(uint8_t m, uint8_t c, uint8_t d1, uint8_t d2, uint8_t cn);
    /**
     * @brief   Low-level function for sending a 2-byte MIDI message.
     */
    void sendImpl(uint8_t m, uint8_t c, uint8_t d1, uint8_t cn);

<<<<<<< HEAD
    /// The pipes used to connect to the MIDI interface.
    BidirectionalMIDI_Pipe pipe;
=======
    /**
     * @brief   Low-level function for sending a system exclusive MIDI message.
     */
    void sendImpl(const uint8_t *data, size_t length, uint8_t cn);

    /** 
     * @brief   Low-level function for sending a single-byte MIDI message.
     */
    void sendImpl(uint8_t rt, uint8_t cn);

  private:
    void sinkMIDIfromPipe(ChannelMessage msg) override;
    void sinkMIDIfromPipe(SysExMessage msg) override;
    void sinkMIDIfromPipe(RealTimeMessage msg) override;

  private:
    /**
     * @brief   Control_Surface_ is a singleton, so the constructor is private.
     */
    Control_Surface_() = default;
>>>>>>> 689bd17c

    /// A timer to know when to update the analog inputs.
    Timer<micros> potentiometerTimer = {AH::FILTERED_INPUT_UPDATE_INTERVAL};
    /// A timer to know when to refresh the displays.
    Timer<micros> displayTimer = {1000000 / MAX_FPS};

  public:
    /// Callback function type for channel messages. Return true if handling is
    /// done in the user-provided callback, false if `Control_Surface`
    /// should handle the message.
    using ChannelMessageCallback = bool (*)(ChannelMessage);
    /// Callback function type for SysEx messages. Return true if handling is
    /// done in the user-provided callback, false if `Control_Surface`
    /// should handle the message.
    using SysExMessageCallback = bool (*)(SysExMessage);
    /// Callback function type for Real-Time messages. Return true if handling
    /// is done in the user-provided callback, false if `Control_Surface`
    /// should handle the message.
    using RealTimeMessageCallback = bool (*)(RealTimeMessage);

    /// Set the MIDI input callbacks.
    void
    setMIDIInputCallbacks(ChannelMessageCallback channelMessageCallback,
                          SysExMessageCallback sysExMessageCallback,
                          RealTimeMessageCallback realTimeMessageCallback) {
        this->channelMessageCallback = channelMessageCallback;
        this->sysExMessageCallback = sysExMessageCallback;
        this->realTimeMessageCallback = realTimeMessageCallback;
    }

  private:
    ChannelMessageCallback channelMessageCallback = nullptr;
    SysExMessageCallback sysExMessageCallback = nullptr;
    RealTimeMessageCallback realTimeMessageCallback = nullptr;
    MIDI_Pipe inpipe, outpipe;
};

/// A predefined instance of the Control Surface to use in the Arduino sketches.
extern Control_Surface_ &Control_Surface;

END_CS_NAMESPACE<|MERGE_RESOLUTION|>--- conflicted
+++ resolved
@@ -23,15 +23,11 @@
  * 
  * @ingroup ControlSurfaceModule
  */
-<<<<<<< HEAD
-class Control_Surface_ : public MIDI_Sender, public TrueMIDI_SinkSource {
-=======
 class Control_Surface_ : public MIDI_Sender<Control_Surface_>,
                          public TrueMIDI_SinkSource {
 
     friend class MIDI_Sender<Control_Surface_>;
 
->>>>>>> 689bd17c
   public:
     // Copying is not allowed
     Control_Surface_(Control_Surface_ const &) = delete;
@@ -54,46 +50,6 @@
     void loop();
 
     /**
-<<<<<<< HEAD
-     * @brief   Get the MIDI interface of the Control Surface.
-     *
-     * @return  A reference to the Control Surface's MIDI interface.
-     * 
-     * @deprecated
-     */
-    MIDI_Sender &MIDI();
-
-    /// Connect Control Surface to the default MIDI interface:
-    bool connectDefaultMIDI();
-
-    /// Accept an incoming MIDI Channel message.
-    void sinkMIDIfromPipe(ChannelMessage) override;
-    /// Accept an incoming MIDI System Exclusive message.
-    void sinkMIDIfromPipe(SysExMessage) override;
-    /// Accept an incoming MIDI Real-Time message.
-    void sinkMIDIfromPipe(RealTimeMessage) override;
-
-    /// Low-level function for sending a 3-byte MIDI message.
-    void sendImpl(uint8_t m, uint8_t c, uint8_t d1, uint8_t d2,
-                  uint8_t cn) override {
-        uint8_t h = m | c;
-        sourceMIDItoPipe(ChannelMessage{h, d1, d2, cn});
-    }
-    /**
-     * @brief   Low-level function for sending a 2-byte MIDI message.
-     */
-    void sendImpl(uint8_t m, uint8_t c, uint8_t d1, uint8_t cn) override {
-        uint8_t h = m | c;
-        sourceMIDItoPipe(ChannelMessage{h, d1, 0, cn});
-    }
-
-    /**
-     * @brief   Low-level function for sending a system exclusive MIDI message.
-     */
-    void sendImpl(const uint8_t *data, size_t length, uint8_t cn) override {
-        sourceMIDItoPipe(SysExMessage{data, length, cn});
-    }
-=======
      * @brief   Connect Control Surface to the default MIDI interface.
      */
     bool connectDefaultMIDI_Interface();
@@ -103,7 +59,6 @@
      *          connected to.
      */
     void disconnectMIDI_Interfaces();
->>>>>>> 689bd17c
 
     /**
      * @brief   Get a reference to the MIDI sender.
@@ -112,12 +67,11 @@
      *              `Control_Surface.MIDI().send(...)`.
      */
     MIDI_Sender<Control_Surface_> &MIDI() { return *this; }
+    
     /** 
-     * @brief   Low-level function for sending a single-byte MIDI message.
+     * @brief   Update all MIDI interfaces to receive new MIDI events.
      */
-    void sendImpl(uint8_t rt, uint8_t cn) override {
-        sourceMIDItoPipe(RealTimeMessage{rt, cn});
-    }
+    void updateMidiInput();
 
     /**
      * @brief   Update all MIDIInputElement%s.
@@ -139,10 +93,6 @@
      */
     void sendImpl(uint8_t m, uint8_t c, uint8_t d1, uint8_t cn);
 
-<<<<<<< HEAD
-    /// The pipes used to connect to the MIDI interface.
-    BidirectionalMIDI_Pipe pipe;
-=======
     /**
      * @brief   Low-level function for sending a system exclusive MIDI message.
      */
@@ -163,7 +113,6 @@
      * @brief   Control_Surface_ is a singleton, so the constructor is private.
      */
     Control_Surface_() = default;
->>>>>>> 689bd17c
 
     /// A timer to know when to update the analog inputs.
     Timer<micros> potentiometerTimer = {AH::FILTERED_INPUT_UPDATE_INTERVAL};
