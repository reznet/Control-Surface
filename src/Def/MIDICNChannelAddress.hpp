/* ✔ */

#pragma once

#include <Def/Def.hpp>

BEGIN_CS_NAMESPACE

/// A struct for saving a MIDI address consisting of a 7-bit address, a 4-bit
/// channel, and a 4-bit cable number.
struct __attribute__((packed)) RawMIDICNChannelAddress {
    bool valid : 1;
    uint8_t address : 7;
    uint8_t channel : 4;
    uint8_t cableNumber : 4;
};

/// A class for saving a MIDI channel and cable number.
class MIDICNChannel {
    friend class MIDICNChannelAddress;

  public:
<<<<<<< HEAD
    MIDICNChannel() : addresses{0, 0, 0, 0} {}
    MIDICNChannel(Channel channel, int cableNumber = 0)
        : addresses{
              1,
              0,
              (uint8_t)channel.getRaw(),
              (uint8_t)cableNumber,
          } {}
=======
    constexpr MIDICNChannel() : addresses{0, 0, 0, 0} {}
    constexpr MIDICNChannel(Channel channel, int cableNumber = 0)
        : addresses{1, 0, (uint8_t)channel.getRaw(), (uint8_t)cableNumber} {}
>>>>>>> 4bddc915

    /// Get the channel [1, 16].
    constexpr Channel getChannel() const {
        return Channel{int8_t(addresses.channel)};
    }

    /// Get the channel as an integer [0, 15].
    constexpr uint8_t getRawChannel() const { return addresses.channel; }

    /// Get the cable number [0, 15].
    constexpr uint8_t getCableNumber() const { return addresses.cableNumber; }

    /// Check if the MIDI address is valid.
    constexpr bool isValid() const { return addresses.valid; }

    /// Check if the MIDI address is valid.
    /// @see    isValid
    constexpr explicit operator bool() const { return isValid(); }

    constexpr static MIDICNChannel invalid() { return {}; }

  private:
    RawMIDICNChannelAddress addresses;
};

/// A class for saving an offset to a MIDI address.
/// It can be added to a MIDICNChannelAddress.
class RelativeMIDICNChannelAddress {
    friend class MIDICNChannelAddress;

  public:
<<<<<<< HEAD
    RelativeMIDICNChannelAddress() : addresses{0, 0, 0, 0} {}
    RelativeMIDICNChannelAddress(int deltaAddress, int deltaChannel = 0,
                                 int deltaCableNumber = 0)
=======
    constexpr RelativeMIDICNChannelAddress() : addresses{0, 0, 0, 0} {}
    constexpr RelativeMIDICNChannelAddress(int deltaAddress,
                                           int deltaChannel = 0,
                                           int deltaCableNumber = 0)
>>>>>>> 4bddc915
        : addresses{
              1,
              (uint8_t)deltaAddress,
              (uint8_t)deltaChannel,
              (uint8_t)deltaCableNumber,
          } {}
<<<<<<< HEAD
    bool isValid() const { return addresses.valid; }
=======
    constexpr bool isValid() const { return addresses.valid; }
>>>>>>> 4bddc915

  private:
    RawMIDICNChannelAddress addresses;
    static_assert(((-1) & 0x7F) == 0x7F,
                  "Negative numbers must be two's complement");
};

/// A type-safe utility class for saving a MIDI address consisting of a 7-bit
/// address, a 4-bit channel, and a 4-bit cable number.
class MIDICNChannelAddress {
  public:
    constexpr MIDICNChannelAddress()
        : addresses{
              0,
              0,
              0,
              0,
          } {}
    constexpr MIDICNChannelAddress(int address, MIDICNChannel channelCN)
        : addresses{
              1,
              (uint8_t)address,
              channelCN.getRawChannel(),
              channelCN.getCableNumber(),
          } {}
    constexpr MIDICNChannelAddress(int address, Channel channel = CHANNEL_1,
                                   int cableNumber = 0x0)
        : addresses{
              1,
              (uint8_t)address,
              (uint8_t)channel.getRaw(),
              (uint8_t)cableNumber,
          } {} // Deliberate overflow for negative numbers
    constexpr MIDICNChannelAddress(Channel channel, int cableNumber = 0x0)
        : addresses{
              1,
              0,
              (uint8_t)channel.getRaw(),
              (uint8_t)cableNumber,
          } {} // Deliberate overflow for negative numbers
    constexpr MIDICNChannelAddress(const MIDICNChannel &address)
        : addresses{address.addresses} {}

    MIDICNChannelAddress &operator+=(const RelativeMIDICNChannelAddress &rhs);

    MIDICNChannelAddress &operator-=(const RelativeMIDICNChannelAddress &rhs);

    MIDICNChannelAddress
    operator+(const RelativeMIDICNChannelAddress &rhs) const;

    MIDICNChannelAddress
    operator-(const RelativeMIDICNChannelAddress &rhs) const;

    constexpr bool operator==(const MIDICNChannelAddress &rhs) const {
        return this->addresses.valid && rhs.addresses.valid &&
               this->addresses.address == rhs.addresses.address &&
               this->addresses.channel == rhs.addresses.channel &&
               this->addresses.cableNumber == rhs.addresses.cableNumber;
    }

    constexpr bool operator!=(const MIDICNChannelAddress &rhs) const {
        return this->addresses.valid && rhs.addresses.valid &&
               !(this->addresses.address == rhs.addresses.address &&
                 this->addresses.channel == rhs.addresses.channel &&
                 this->addresses.cableNumber == rhs.addresses.cableNumber);
    }

    /// Get the address [0, 127].
    constexpr uint8_t getAddress() const { return addresses.address; }

    /// Get the channel [CHANNEL_1, CHANNEL_16]
    constexpr Channel getChannel() const {
        return Channel{int8_t(addresses.channel)};
    }
    /// Get the channel [0, 15]
    constexpr uint8_t getRawChannel() const { return addresses.channel; }

    /// Get the cable number [0, 15]
    constexpr uint8_t getCableNumber() const { return addresses.cableNumber; }

    /// Check if the MIDI address is valid.
    constexpr bool isValid() const { return addresses.valid; }

    /// Check if the MIDI address is valid.
    /// @see    isValid
    constexpr explicit operator bool() const { return isValid(); }

    /// Check if two addresses match.
    static bool matchSingle(const MIDICNChannelAddress &toMatch,
                            const MIDICNChannelAddress &base);

    /// Check if an address falls within a range of addresses, starting with
    /// address `base`, with a given length.
    static bool matchAddressInRange(const MIDICNChannelAddress &toMatch,
                                    const MIDICNChannelAddress &base,
                                    uint8_t length);

    constexpr static MIDICNChannelAddress invalid() { return {}; }

  private:
    RawMIDICNChannelAddress addresses;
};

END_CS_NAMESPACE<|MERGE_RESOLUTION|>--- conflicted
+++ resolved
@@ -20,20 +20,14 @@
     friend class MIDICNChannelAddress;
 
   public:
-<<<<<<< HEAD
-    MIDICNChannel() : addresses{0, 0, 0, 0} {}
-    MIDICNChannel(Channel channel, int cableNumber = 0)
+    constexpr MIDICNChannel() : addresses{0, 0, 0, 0} {}
+    constexpr MIDICNChannel(Channel channel, int cableNumber = 0)
         : addresses{
               1,
               0,
               (uint8_t)channel.getRaw(),
               (uint8_t)cableNumber,
           } {}
-=======
-    constexpr MIDICNChannel() : addresses{0, 0, 0, 0} {}
-    constexpr MIDICNChannel(Channel channel, int cableNumber = 0)
-        : addresses{1, 0, (uint8_t)channel.getRaw(), (uint8_t)cableNumber} {}
->>>>>>> 4bddc915
 
     /// Get the channel [1, 16].
     constexpr Channel getChannel() const {
@@ -65,27 +59,17 @@
     friend class MIDICNChannelAddress;
 
   public:
-<<<<<<< HEAD
-    RelativeMIDICNChannelAddress() : addresses{0, 0, 0, 0} {}
-    RelativeMIDICNChannelAddress(int deltaAddress, int deltaChannel = 0,
-                                 int deltaCableNumber = 0)
-=======
     constexpr RelativeMIDICNChannelAddress() : addresses{0, 0, 0, 0} {}
     constexpr RelativeMIDICNChannelAddress(int deltaAddress,
                                            int deltaChannel = 0,
                                            int deltaCableNumber = 0)
->>>>>>> 4bddc915
         : addresses{
               1,
               (uint8_t)deltaAddress,
               (uint8_t)deltaChannel,
               (uint8_t)deltaCableNumber,
           } {}
-<<<<<<< HEAD
-    bool isValid() const { return addresses.valid; }
-=======
     constexpr bool isValid() const { return addresses.valid; }
->>>>>>> 4bddc915
 
   private:
     RawMIDICNChannelAddress addresses;
