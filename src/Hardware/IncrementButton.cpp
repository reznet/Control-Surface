#include "IncrementButton.hpp"

<<<<<<< HEAD
IncrementButton::State IncrementButton::updateImplementation() {
    Button::State incrState = button.update();
=======
BEGIN_CS_NAMESPACE

IncrementButton::State IncrementButton::getState() {
    Button::State incrState = button.getState();
>>>>>>> 59c19d68

    if (incrState == Button::Released) {
        // Button released, don't do anything
        // This one is first to minimize overhead
        // because most of the time, the button will
        // be released
    } else if (incrState == Button::Rising) {
        longPressState = Initial;
    } else if (incrState == Button::Falling) {
        return Increment;
    } else { // if (incrState == Button::Pressed)
        if (longPressState == LongPress) {
            // still long pressed
            if (millis() - longPressRepeat >= LONG_PRESS_REPEAT_DELAY) {
                longPressRepeat += LONG_PRESS_REPEAT_DELAY;
                return Increment;
            }
        } else if (button.stableTime() >= LONG_PRESS_DELAY) {
            // long press starts
            longPressState = LongPress;
            longPressRepeat = millis();
            return Increment;
        }
    }
    return Nothing;
}

END_CS_NAMESPACE<|MERGE_RESOLUTION|>--- conflicted
+++ resolved
@@ -1,14 +1,9 @@
 #include "IncrementButton.hpp"
 
-<<<<<<< HEAD
+BEGIN_CS_NAMESPACE
+
 IncrementButton::State IncrementButton::updateImplementation() {
     Button::State incrState = button.update();
-=======
-BEGIN_CS_NAMESPACE
-
-IncrementButton::State IncrementButton::getState() {
-    Button::State incrState = button.getState();
->>>>>>> 59c19d68
 
     if (incrState == Button::Released) {
         // Button released, don't do anything
