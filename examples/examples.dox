--- conflicted
+++ resolved
@@ -1,5 +1,4 @@
 /**
-<<<<<<< HEAD
  * @example   "FilteredAnalog.ino"
  * 
  * FilteredAnalog
@@ -357,7 +356,9 @@
  *
  * Written by PieterP, 2018-08-29  
  * https://github.com/tttapa/Control-Surface
-=======
+ */
+
+/**
  * @example   "CountPressedButtons.ino"
  * 
  * CountPressedButtons
@@ -374,7 +375,6 @@
  *
  * Written by PieterP, 2019-11-24  
  * https://github.com/tttapa/Arduino-Helpers
->>>>>>> c8d7535e
  */
 
 /**
