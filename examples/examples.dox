--- conflicted
+++ resolved
@@ -152,20 +152,14 @@
  * -------
  * 
  * Select the Arduino as a custom MIDI controller in your DAW, and use the 
-<<<<<<< HEAD
- * MIDI learn option to assign the potentiometer to a function.
-=======
  * MIDI learn option to assign the potentiometer to a function.  
  * It will send the MIDI Control Change Channel Volume parameter for channel 1.
->>>>>>> 8fd8851e
  * 
  * Written by PieterP, 2019-08-13  
  * https://github.com/tttapa/Control-Surface
  */
 
 /**
-<<<<<<< HEAD
-=======
  * @example   "CCPotentiometer-Map.ino"
  * 
  * CCPotentiometer-Map
@@ -216,7 +210,6 @@
  */
 
 /**
->>>>>>> 8fd8851e
  * @example   "AbsoluteRotaryEncoder.ino"
  * 
  * AbsoluteRotaryEncoder
@@ -954,7 +947,6 @@
  * 
  * 1.SPI-Blink
  * ===========
-<<<<<<< HEAD
  *
  * This example demonstrates the use of shift registers as if they were just
  * normal IO pins. The SPI interface is used because it's easy and fast.
@@ -1176,6 +1168,38 @@
  */
 
 /**
+ * @example   "Serial-Interface.ino"
+ * 
+ * Serial-Interface
+ * ================
+ * 
+ * This example demonstrates how to use a Serial MIDI Interface, for use with
+ * 5-pin DIN connectors, for example.
+ *
+ * @boards  AVR, AVR USB, Due, Nano 33, Teensy 3.x, ESP32
+ * 
+ * Connections
+ * -----------
+ * 
+ * - 5: momentary push button (to ground)
+ * 
+ * The internal pull-up resistor for the button will be enabled automatically.
+ * 
+ * Behavior
+ * --------
+ * 
+ * - This is just a simple MIDI controller with a single note button and an LED.
+ * 
+ * Mapping
+ * -------
+ * 
+ * None.
+ * 
+ * Written by PieterP, 2020-01-09  
+ * https://github.com/tttapa/Control-Surface
+ */
+
+/**
  * @example   "SysEx-Send-Receive.ino"
  * 
  * SysEx-Send-Receive
@@ -1212,283 +1236,6 @@
  *
  * @boards  AVR USB, Due, Teensy 3.x
  * 
-=======
- *
- * This example demonstrates the use of shift registers as if they were just
- * normal IO pins. The SPI interface is used because it's easy and fast.
- * 
- * @boards  AVR, AVR USB, Nano 33, Due, Teensy 3.x, ESP8266, ESP32
- * 
- * Connections
- * -----------
- * 
- *   - SS:   74HC595 ST_CP
- *   - MOSI: 74HC595 DS
- *   - SCK:  74HC595 SH_CP
- * 
- * Connect an LED (and series resistor) between the first output of the
- * shift register and ground.
- * 
- * Remember to connect the enable pin of the shift register to ground and the 
- * master reset pin to Vcc in order to enable it.  
- * 
- * Behavior
- * --------
- * 
- * This sketch will blink the LED once a second.
- * 
- * Written by PieterP, 2018-09-01
- * https://github.com/tttapa/Arduino-Helpers
- */
-
-/**
- * @example   "Toggle-LEDs.ino"
- * 
- * Toggle-LEDs
- * ===========
- *
- * This example demonstrates the use of push buttons and LEDs and how to use
- * shift registers and analog multiplexers to save pins.
- * 
- * @boards  AVR, AVR USB, Nano 33, Due, Teensy 3.x, ESP8266, ESP32
- * 
- * Connections
- * -----------
- * 
- *   - SS:   74HC595 ST_CP
- *   - MOSI: 74HC595 DS
- *   - SCK:  74HC595 SH_CP
- *   - 2: 74HC4067 A (COM OUT/IN)
- *   - 3: 74HC4067 S0
- *   - 4: 74HC4067 S1
- *   - 5: 74HC4067 S2
- *   - 6: 74HC4067 S3
- * 
- * Connect 16 momentary push buttons between the input pins of the 
- * multiplexer and ground.  
- * The internal pull-up resistor for the buttons will be enabled automatically,
- * so no external resistors are necessary.
- * 
- * Connect 16 LEDs (and series resistors) between the eight outputs of the
- * two shift registers and ground. 
- * 
- * Remember to connect the enable pins of both the multiplexer and the shift
- * registers to ground in order to enable them. Also connect the master reset 
- * pin of the shift registers to Vcc.  
- * Connect the serial data output of the first shift register (QH' or Q7S) to
- * the serial input of the second shift register.
- * 
- * Behavior
- * --------
- *  
- * Pressing the first button will turn on the first LED. Pressing it again will
- * turn it off again.
- * Pressing the second button will turn on the second LED. Pressing it again 
- * will turn it off again, and so on.
- * 
- * Written by PieterP, 2018-08-28  
- * https://github.com/tttapa/Arduino-Helpers
- */
-
-/**
- * @example   "1.AnalogReadSerial.ino"
- * 
- * 1.AnalogReadSerial
- * ==================
- *
- * This is an example of the AnalogMultiplex class. It prints the values of all
- * 16 inputs of a multiplexers to the serial monitor.
- * 
- * @boards  AVR, AVR USB, Nano 33, Due, Teensy 3.x, ESP8266, ESP32
- * 
- * Connections
- * -----------
- * 
- *  - A0: CD74HC4067 signal pin ("common input/output")
- *  - 3:  CD74HC4067 address pin S0
- *  - 4:  CD74HC4067 address pin S1
- *  - 5:  CD74HC4067 address pin S2
- *  - 6:  CD74HC4067 address pin S3
- *  
- * Optionally you can connect the enable pin as well, this is useful
- * if you want to use multiple multiplexers with the same address 
- * lines and the same analog input. Otherwise, just connect the enable
- * pin to ground.
- * 
- * If you are using a 3-bit multiplexer, like the CD74HC4051, you can
- * uncomment the code specific to this multiplexer, and use only three
- * address pins.
- *  
- * Behavior
- * --------
- * 
- * Connect some potentiometers or other analog sensors to the 16 inputs
- * of the multiplexer, and open the serial monitor (CTRL+SHIFT+M) or the
- * serial plotter (CTRL+SHIFT+L). You should see all 16 signals printed
- * or plotted.
- * 
- * Written by Pieter P, 31-01-2019  
- * https://github.com/tttapa/Arduino-Helpers
- */
-
-/**
- * @example   "2.DigitalReadSerial.ino"
- * 
- * 2.DigitalReadSerial
- * ===================
- *
- * This is an example of the AnalogMultiplex class. It prints the states of all
- * 16 switches connected to a multiplexers to the serial monitor.
- * 
- * @boards  AVR, AVR USB, Nano 33, Due, Teensy 3.x, ESP8266, ESP32
- * 
- * Connections
- * -----------
- * 
- *  - 2: CD74HC4067 signal pin ("common input/output")
- *  - 3: CD74HC4067 address pin S0
- *  - 4: CD74HC4067 address pin S1
- *  - 5: CD74HC4067 address pin S2
- *  - 6: CD74HC4067 address pin S3
- *  
- * Optionally you can connect the enable pin as well, this is useful
- * if you want to use multiple multiplexers with the same address 
- * lines and the same analog input. Otherwise, just connect the enable
- * pin to ground.
- * 
- * If you are using a 3-bit multiplexer, like the CD74HC4051, you can
- * uncomment the code specific to this multiplexer, and use only three
- * address pins.
- * 
- * Connect a switch or push button between each input pin of the multiplexer and
- * ground. A pull-up resistor is not necessary, because we'll use the internal 
- * one.
- *  
- * Behavior
- * --------
- * 
- * Open the serial monitor (CTRL+SHIFT+M) or the serial plotter (CTRL+SHIFT+L),
- * and press some buttons, you should see all 16 signals printed or plotted.
- * 
- * Written by Pieter P, 2019-08-08   
- * https://github.com/tttapa/Arduino-Helpers
- */
-
-/**
- * @example   "STL-test.ino"
- * 
- * STL-test
- * ========
- *
- * @boards  AVR, AVR USB, Nano 33, Teensy 3.x, ESP8266, ESP32
- */
-
-/**
- * @example   "Send-MIDI-Notes.ino"
- * 
- * Send-MIDI-Notes
- * ===============
- *
- * Example showing how to send MIDI Note messages.
- * 
- * @boards  AVR, AVR USB, Due, Nano 33, Teensy 3.x, ESP32
- */
-
-/**
- * @example   "Debug-MIDI-Interface.ino"
- * 
- * Debug-MIDI-Interface
- * ====================
- * 
- * This example demonstrates how to use the MIDI interface for debugging.
- *
- * @boards  AVR, AVR USB, Due, Nano 33, Teensy 3.x, ESP32
- * 
- * Connections
- * -----------
- * 
- * - 5: momentary push button (to ground)
- * 
- * The internal pull-up resistor for the button will be enabled automatically.
- * 
- * Behavior
- * --------
- * 
- * - Upload the sketch and open the Serial monitor.
- * - Set the line ending to new line or new line and carriage return.
- * - When the button on pin 5 is pressed, a MIDI Note On message is sent for
- *   note C4, and you'll see that event printed in the Serial monitor.
- * - When the button on pin 5 is released, a MIDI Note Off message is sent for 
- *   note C4, and you'll also see that in the monitor.
- * - When you type in "90 3C 7F" (without the quotes), and press enter, the 
- *   built-in LED will light up.
- * - When you type in "80 3C 7F", and press enter, the LED will turn off again.
- * 
- * Mapping
- * -------
- * 
- * None.
- * 
- * Written by PieterP, 2019-08-07  
- * https://github.com/tttapa/Control-Surface
- */
-
-/**
- * @example   "Serial-Interface.ino"
- * 
- * Serial-Interface
- * ================
- * 
- * This example demonstrates how to use a Serial MIDI Interface, for use with
- * 5-pin DIN connectors, for example.
- *
- * @boards  AVR, AVR USB, Due, Nano 33, Teensy 3.x, ESP32
- * 
- * Connections
- * -----------
- * 
- * - 5: momentary push button (to ground)
- * 
- * The internal pull-up resistor for the button will be enabled automatically.
- * 
- * Behavior
- * --------
- * 
- * - This is just a simple MIDI controller with a single note button and an LED.
- * 
- * Mapping
- * -------
- * 
- * None.
- * 
- * Written by PieterP, 2020-01-09  
- * https://github.com/tttapa/Control-Surface
- */
-
-/**
- * @example   "SysEx-Send-Receive.ino"
- * 
- * SysEx-Send-Receive
- * ==================
- *
- * Example showing how to send and receive MIDI System Exclusive messages.
- * 
- * @boards  AVR, AVR USB, Due, Nano 33, Teensy 3.x, ESP32
- */
-
-/**
- * @example   "Dual-MIDI-Interface.ino"
- * 
- * Dual-MIDI-Interface
- * ===================
- * 
- * This example demonstrates how to group together two or more MIDI interfaces,
- * so you can send the MIDI output over both MIDI USB and 5-pin DIN MIDI, for 
- * example. MIDI input is received from all interfaces as well.
- *
- * @boards  AVR USB, Due, Teensy 3.x
- * 
->>>>>>> 8fd8851e
  * Connections
  * -----------
  * 
@@ -1629,30 +1376,6 @@
  * 
  * MCU-OLED-SSD1306-x2
  * ===================
-<<<<<<< HEAD
- *
- * An example demonstrating the use of DisplayElement%s to display information
- * from the DAW on two small OLED displays.
- *
- * @boards  Teensy 3.x
- * 
- * Connections
- * -----------
- * 
- * - 5:  Push button (to ground)
- * - 7:  OLED Data/D1 (SPI MOSI)
- * - 13: OLED Clock/D0 (SPI SCK)
- * - 17: OLED Data/Command
- * - 10: Left OLED Cable Select
- * - 18: Right OLED Cable Select
- * 
- * Add a capacitor between the reset pins of the displays and ground, and a 
- * resistor from reset to 3.3V. The values are not critical, 0.1µF and 10kΩ 
- * work fine.  
- * You do need some way to reset the displays, without it, it won't work.  
- * Alternatively, you could use an IO pin from the Teensy to reset the 
- * displays, but this just "wastes" a pin.
-=======
  *
  * An example demonstrating the use of DisplayElement%s to display information
  * from the DAW on two small OLED displays.
@@ -1732,82 +1455,28 @@
  * -----------
  * 
  * - 2: Data pin of NeoPixel LED strip with at least 8 pixels.
->>>>>>> 8fd8851e
- * 
- * Behavior
- * --------
- * 
-<<<<<<< HEAD
- * - The time (bars, beats, fraction), play and record status are shown at the 
- *   top of the display.
- * - For each of the 8 first tracks, a VU level meter with peak indicator and
- *   a V-Pot ring showing the pan are displayed, as well as the the mute, solo 
- *   and record arm status.
- * - Four tracks are displayed at once. By pressing the push button connected
- *   to pin 5, you can switch between two banks to display all 8 tracks.
-=======
+ * 
+ * Behavior
+ * --------
+ * 
  * If a MIDI Note On event for note 0x3C (C4 or middle C) is sent, the first LED
  * will light up, if a Note Off event for that note is sent, the LED will turn 
  * off.  
  * If a MIDI Note On event for note 0x3D (C#4) is sent, the second LED will 
  * light up, etc.  
  * (A Note On event with a velocity of zero also counts as a Note Off event.)
->>>>>>> 8fd8851e
- * 
- * Mapping
- * -------
- * 
-<<<<<<< HEAD
- * Map "Control Surface" as a Mackie Control Universal unit in your DAW.
- * 
- * @note    There seem to be some differences in the way some applications 
- *          handle VU meters: some expect the hardware to decay automatically,
- *          some don't.  
- *          If you notice that the meters behave strangely, try both 
- *          MCU::VUDecay::Hold and MCU::VUDecay::Default, or try a different 
- *          decay time.
- * 
- * Demo
- * ----
- * 
- * @htmlonly
- * <iframe width="560" height="315"
- * src="https://www.youtube.com/embed/upL609Vkzug" frameborder="0"
- * allow="accelerometer; autoplay; encrypted-media; gyroscope;
- * picture-in-picture" allowfullscreen></iframe>
- * @endhtmlonly
- * 
- * Written by PieterP, 2019-10-12  
-=======
+ * 
+ * Mapping
+ * -------
+ * 
  * Route the MIDI output of a MIDI keyboard to the Arduino's MIDI input. Then
  * play a middle C and some notes above it on the keyboard.
  * 
  * Written by PieterP, 2019-10-15  
->>>>>>> 8fd8851e
- * https://github.com/tttapa/Control-Surface
- */
-
-/**
-<<<<<<< HEAD
- * @example   "9.Note-FastLED.ino"
- * 
- * 9.Note-FastLED
- * ==============
- *
- * This example demonstrates the use of addressable LEDs that respond to 
- * incoming  MIDI note events.
- * 
- * @boards  AVR, AVR USB, Due, Nano 33, Teensy 3.x, ESP32
- * 
- * @note    You might lose incoming MIDI data while the LED strip is being 
- *          updated. To avoid this, don't use an Arduino UNO.  
- *          See <https://github.com/FastLED/FastLED/wiki/Interrupt-problems>
- * 
- * Connections  
- * -----------
- * 
- * - 2: Data pin of NeoPixel LED strip with at least 8 pixels.
-=======
+ * https://github.com/tttapa/Control-Surface
+ */
+
+/**
  * @example   "10.Note-FastLED-ColorMapper.ino"
  * 
  * 10.Note-FastLED-ColorMapper
@@ -1874,62 +1543,24 @@
  * 
  * Remember to connect the enable pin of the shift register to ground and the 
  * master reset pin to Vcc in order to enable it.  
->>>>>>> 8fd8851e
- * 
- * Behavior
- * --------
- * 
-<<<<<<< HEAD
- * If a MIDI Note On event for note 0x3C (C4 or middle C) is sent, the first LED
- * will light up, if a Note Off event for that note is sent, the LED will turn 
- * off.  
- * If a MIDI Note On event for note 0x3D (C#4) is sent, the second LED will 
- * light up, etc.  
- * (A Note On event with a velocity of zero also counts as a Note Off event.)
-=======
+ * 
+ * Behavior
+ * --------
+ * 
  * The LEDs display the level of the first track in your DAW.  
  * When the push button is pressed, the VU meter switches from bar mode to dot 
  * mode and back.
->>>>>>> 8fd8851e
- * 
- * Mapping
- * -------
- * 
-<<<<<<< HEAD
- * Route the MIDI output of a MIDI keyboard to the Arduino's MIDI input. Then
- * play a middle C and some notes above it on the keyboard.
- * 
- * Written by PieterP, 2019-10-15  
-=======
+ * 
+ * Mapping
+ * -------
+ * 
  * Map the Arduino as a Mackie Control Universal in your DAW.
  * 
  * Written by PieterP, 2019-12-09  
->>>>>>> 8fd8851e
- * https://github.com/tttapa/Control-Surface
- */
-
-/**
-<<<<<<< HEAD
- * @example   "10.Note-FastLED-ColorMapper.ino"
- * 
- * 10.Note-FastLED-ColorMapper
- * ===========================
- *
- * This example demonstrates the use of addressable LEDs that respond to 
- * incoming  MIDI note events. This example uses a custom color mapper to
- * get a rainbow effect across the LED strip.
- * 
- * @boards  AVR, AVR USB, Due, Nano 33, Teensy 3.x, ESP32
- * 
- * @note    You might lose incoming MIDI data while the LED strip is being 
- *          updated. To avoid this, don't use an Arduino UNO.  
- *          See <https://github.com/FastLED/FastLED/wiki/Interrupt-problems>
- * 
- * Connections  
- * -----------
- * 
- * - 2: Data pin of NeoPixel LED strip with at least 8 pixels.
-=======
+ * https://github.com/tttapa/Control-Surface
+ */
+
+/**
  * @example   "1.Note-LED.ino"
  * 
  * 1.Note-LED
@@ -1943,138 +1574,6 @@
  * Connections
  * -----------
  * 
- * None.
->>>>>>> 8fd8851e
- * 
- * Behavior
- * --------
- * 
-<<<<<<< HEAD
- * If a MIDI Note On event for note 0x3C (C4 or middle C) is sent, the first LED
- * will light up, if a Note Off event for that note is sent, the LED will turn 
- * off.  
- * If a MIDI Note On event for note 0x3D (C#4) is sent, the second LED will 
- * light up, etc.  
-=======
- * If a MIDI Note On event for note 0x3C (C4 or middle C) is sent, the built-in 
- * LED will light up, if a Note Off event for that note is sent, the LED will 
- * turn off.  
->>>>>>> 8fd8851e
- * (A Note On event with a velocity of zero also counts as a Note Off event.)
- * 
- * Mapping
- * -------
- * 
- * Route the MIDI output of a MIDI keyboard to the Arduino's MIDI input. Then
-<<<<<<< HEAD
- * play a middle C and some notes above it on the keyboard.
- * 
- * Written by PieterP, 2019-10-15  
-=======
- * play a middle C on the keyboard.
- * 
- * Written by PieterP, 2019-02-07  
->>>>>>> 8fd8851e
- * https://github.com/tttapa/Control-Surface
- */
-
-/**
-<<<<<<< HEAD
- * @example   "4.VULEDs.ino"
- * 
- * 4.VULEDs
- * ========
- *
- * This example demonstrates the use of the VULEDs class that displays the VU or
- * level meters from your DAW as an LED bar graph.
- * 
- * Shift registers are used to drive the LEDs.
-=======
- * @example   "3.NoteLEDBar.ino"
- * 
- * 3.NoteLEDBar
- * ============
- *
- * This example demonstrates the use of LED bar graphs that respond to incoming 
- * MIDI note events. The LEDs are driven by a 74HC595 (or equivalent) shift register.
->>>>>>> 8fd8851e
- * 
- * @boards  AVR, AVR USB, Teensy 3.x, ESP32
- * 
- * Connections
- * -----------
- * 
- *   - SS:   74HC595 ST_CP
- *   - MOSI: 74HC595 DS
- *   - SCK:  74HC595 SH_CP
-<<<<<<< HEAD
- *   - A0:   Push button (to ground, internal pull-up resistor will be used)
- * 
- * Connect an LED (and series resistor) between each of the first 12 outputs of 
- * the shift registers and ground.
-=======
- * 
- * Connect eight LEDs (and series resistors) between the outputs of the shift
- * register and ground.
->>>>>>> 8fd8851e
- * 
- * Remember to connect the enable pin of the shift register to ground and the 
- * master reset pin to Vcc in order to enable it.  
- * 
- * Behavior
- * --------
- * 
-<<<<<<< HEAD
- * The LEDs display the level of the first track in your DAW.  
- * When the push button is pressed, the VU meter switches from bar mode to dot 
- * mode and back.
-=======
- * If a MIDI Note On event for note 0x3C (C4 or middle C) is sent, the LED bar
- * display is turned on, the higher the velocity (the harder you press the key),
- * the more LEDs will turn on.
->>>>>>> 8fd8851e
- * 
- * Mapping
- * -------
- * 
-<<<<<<< HEAD
- * Map the Arduino as a Mackie Control Universal in your DAW.
- * 
- * Written by PieterP, 2019-12-09  
-=======
- * Route the MIDI output of a MIDI keyboard or from an audio workstation to 
- * the Arduino's MIDI input.
- * 
- * Written by PieterP, 2019-11-25  
->>>>>>> 8fd8851e
- * https://github.com/tttapa/Control-Surface
- */
-
-/**
-<<<<<<< HEAD
- * @example   "1.Note-LED.ino"
- * 
- * 1.Note-LED
- * ==========
- *
- * This example demonstrates the use of LEDs that respond to incoming  MIDI
- * note events.
-=======
- * @example   "2.Note-Range-LEDs.ino"
- * 
- * 2.Note-Range-LEDs
- * =================
- *
- * This example demonstrates the use of LEDs that respond to incoming  MIDI
- * note events. The LEDs are driven by a 74HC595 (or equivalent) shift register.
->>>>>>> 8fd8851e
- * 
- * @boards  AVR, AVR USB, Due, Nano 33, Teensy 3.x, ESP32
- * 
- * Connections
- * -----------
- * 
-<<<<<<< HEAD
  * None.
  * 
  * Behavior
@@ -2113,12 +1612,47 @@
  *   - MOSI: 74HC595 DS
  *   - SCK:  74HC595 SH_CP
  * 
-=======
+ * Connect eight LEDs (and series resistors) between the outputs of the shift
+ * register and ground.
+ * 
+ * Remember to connect the enable pin of the shift register to ground and the 
+ * master reset pin to Vcc in order to enable it.  
+ * 
+ * Behavior
+ * --------
+ * 
+ * If a MIDI Note On event for note 0x3C (C4 or middle C) is sent, the LED bar
+ * display is turned on, the higher the velocity (the harder you press the key),
+ * the more LEDs will turn on.
+ * 
+ * Mapping
+ * -------
+ * 
+ * Route the MIDI output of a MIDI keyboard or from an audio workstation to 
+ * the Arduino's MIDI input.
+ * 
+ * Written by PieterP, 2019-11-25  
+ * https://github.com/tttapa/Control-Surface
+ */
+
+/**
+ * @example   "2.Note-Range-LEDs.ino"
+ * 
+ * 2.Note-Range-LEDs
+ * =================
+ *
+ * This example demonstrates the use of LEDs that respond to incoming  MIDI
+ * note events. The LEDs are driven by a 74HC595 (or equivalent) shift register.
+ * 
+ * @boards  AVR, AVR USB, Due, Nano 33, Teensy 3.x, ESP32
+ * 
+ * Connections
+ * -----------
+ * 
  *   - SS:   74HC595 ST_CP
  *   - MOSI: 74HC595 DS
  *   - SCK:  74HC595 SH_CP
  * 
->>>>>>> 8fd8851e
  * Connect eight LEDs (and series resistors) between the outputs of the shift
  * register and ground.
  * 
@@ -2128,49 +1662,25 @@
  * Behavior
  * --------
  * 
-<<<<<<< HEAD
- * If a MIDI Note On event for note 0x3C (C4 or middle C) is sent, the LED bar
- * display is turned on, the higher the velocity (the harder you press the key),
- * the more LEDs will turn on.
-=======
  * If a MIDI Note On event for note 0x3C (C4 or middle C) is sent, the first
  * LED will light up, if a Note Off event for that note is sent, the LED will 
  * turn off.  
  * If a MIDI Note On event for note 0x3D (C#4) is sent, the second LED will
  * light up, and so on.  
  * (A Note On event with a velocity of zero also counts as a Note Off event.)
->>>>>>> 8fd8851e
- * 
- * Mapping
- * -------
- * 
-<<<<<<< HEAD
- * Route the MIDI output of a MIDI keyboard or from an audio workstation to 
- * the Arduino's MIDI input.
- * 
- * Written by PieterP, 2019-11-25  
-=======
+ * 
+ * Mapping
+ * -------
+ * 
  * Route the MIDI output of a MIDI keyboard to the Arduino's MIDI input. Then
  * play some notes between middle C and middle G on the keyboard. The LEDs 
  * should light up when you press the keys.
  * 
  * Written by PieterP, 2019-10-09  
->>>>>>> 8fd8851e
- * https://github.com/tttapa/Control-Surface
- */
-
-/**
-<<<<<<< HEAD
- * @example   "2.Note-Range-LEDs.ino"
- * 
- * 2.Note-Range-LEDs
- * =================
- *
- * This example demonstrates the use of LEDs that respond to incoming  MIDI
- * note events. The LEDs are driven by a 74HC595 (or equivalent) shift register.
- * 
- * @boards  AVR, AVR USB, Due, Nano 33, Teensy 3.x, ESP32
-=======
+ * https://github.com/tttapa/Control-Surface
+ */
+
+/**
  * @example   "5.Note-LED-PWM.ino"
  * 
  * 5.Note-LED-PWM
@@ -2180,56 +1690,28 @@
  * note events by changing the brightness of an LED using PWM.
  * 
  * @boards  AVR, AVR USB, Due, Nano 33, Teensy 3.x
->>>>>>> 8fd8851e
- * 
- * Connections
- * -----------
- * 
-<<<<<<< HEAD
- *   - SS:   74HC595 ST_CP
- *   - MOSI: 74HC595 DS
- *   - SCK:  74HC595 SH_CP
- * 
- * Connect eight LEDs (and series resistors) between the outputs of the shift
- * register and ground.
- * 
- * Remember to connect the enable pin of the shift register to ground and the 
- * master reset pin to Vcc in order to enable it.  
-=======
+ * 
+ * Connections
+ * -----------
+ * 
  * Connect an LED (+ current limiting resistor) to any PWM pin. Then change the
  * pin number in the `ledPin` constant to match the pin with your LED connected.
->>>>>>> 8fd8851e
- * 
- * Behavior
- * --------
- * 
-<<<<<<< HEAD
- * If a MIDI Note On event for note 0x3C (C4 or middle C) is sent, the first
- * LED will light up, if a Note Off event for that note is sent, the LED will 
- * turn off.  
- * If a MIDI Note On event for note 0x3D (C#4) is sent, the second LED will
- * light up, and so on.  
-=======
+ * 
+ * Behavior
+ * --------
+ * 
  * If a MIDI Note On event for note 0x3C (C4 or middle C) is sent, the LED will
  * light up, with the brightness depending on the velocity.  
  * If a Note Off event for that note is sent, the LED will turn off.  
->>>>>>> 8fd8851e
  * (A Note On event with a velocity of zero also counts as a Note Off event.)
  * 
  * Mapping
  * -------
  * 
  * Route the MIDI output of a MIDI keyboard to the Arduino's MIDI input. Then
-<<<<<<< HEAD
- * play some notes between middle C and middle G on the keyboard. The LEDs 
- * should light up when you press the keys.
- * 
- * Written by PieterP, 2019-10-09  
-=======
  * play a middle C on the keyboard.
  * 
  * Written by PieterP, 2020-01-03  
->>>>>>> 8fd8851e
  * https://github.com/tttapa/Control-Surface
  */
 
@@ -2568,4 +2050,4 @@
  * 
  * Written by PieterP, 2019-10-26  
  * https://github.com/tttapa/Control-Surface
- */
+ */